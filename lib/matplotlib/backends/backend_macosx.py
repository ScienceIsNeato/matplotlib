--- conflicted
+++ resolved
@@ -154,12 +154,8 @@
         width /= dpi
         height /= dpi
         self.figure.set_size_inches(width * self._device_scale,
-<<<<<<< HEAD
-                                    height * self._device_scale)
-=======
                                     height * self._device_scale,
                                     forward=False)
->>>>>>> 9e1668bb
         FigureCanvasBase.resize_event(self)
         self.draw_idle()
 
