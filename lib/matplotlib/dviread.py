--- conflicted
+++ resolved
@@ -30,13 +30,6 @@
 from matplotlib import cbook, rcParams
 from matplotlib.compat import subprocess
 
-<<<<<<< HEAD
-if six.PY3:
-    def ord(x):
-        return x
-
-=======
->>>>>>> f06ad396
 _log = logging.getLogger(__name__)
 
 # Dvi is a bytecode format documented in
