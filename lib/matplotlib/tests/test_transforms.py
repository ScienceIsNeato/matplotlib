from __future__ import (absolute_import, division, print_function,
                        unicode_literals)

import six
from six.moves import xrange, zip

import unittest

from nose.tools import assert_equal, assert_raises
import numpy.testing as np_test
from numpy.testing import assert_almost_equal, assert_array_equal
from matplotlib.transforms import Affine2D, BlendedGenericTransform
from matplotlib.path import Path
from matplotlib.scale import LogScale
from matplotlib.testing.decorators import cleanup, image_comparison
import numpy as np

import matplotlib.transforms as mtrans
import matplotlib.pyplot as plt
import matplotlib.path as mpath
import matplotlib.patches as mpatches


@cleanup
def test_non_affine_caching():
    class AssertingNonAffineTransform(mtrans.Transform):
        """
        This transform raises an assertion error when called when it
        shouldn't be and self.raise_on_transform is True.

        """
        input_dims = output_dims = 2
        is_affine = False
        def __init__(self, *args, **kwargs):
            mtrans.Transform.__init__(self, *args, **kwargs)
            self.raise_on_transform = False
            self.underlying_transform = mtrans.Affine2D().scale(10, 10)

        def transform_path_non_affine(self, path):
            if self.raise_on_transform:
                assert False, ('Invalidated affine part of transform '
                                    'unnecessarily.')
            return self.underlying_transform.transform_path(path)
        transform_path = transform_path_non_affine

        def transform_non_affine(self, path):
            if self.raise_on_transform:
                assert False, ('Invalidated affine part of transform '
                                    'unnecessarily.')
            return self.underlying_transform.transform(path)
        transform = transform_non_affine

    my_trans = AssertingNonAffineTransform()
    ax = plt.axes()
    plt.plot(list(xrange(10)), transform=my_trans + ax.transData)
    plt.draw()
    # enable the transform to raise an exception if it's non-affine transform
    # method is triggered again.
    my_trans.raise_on_transform = True
    ax.transAxes.invalidate()
    plt.draw()


@cleanup
def test_external_transform_api():
    class ScaledBy(object):
        def __init__(self, scale_factor):
            self._scale_factor = scale_factor

        def _as_mpl_transform(self, axes):
            return mtrans.Affine2D().scale(self._scale_factor) + axes.transData

    ax = plt.axes()
    line, = plt.plot(list(xrange(10)), transform=ScaledBy(10))
    ax.set_xlim(0, 100)
    ax.set_ylim(0, 100)
    # assert that the top transform of the line is the scale transform.
    np.testing.assert_allclose(line.get_transform()._a.get_matrix(),
                               mtrans.Affine2D().scale(10).get_matrix())


@image_comparison(baseline_images=['pre_transform_data'])
def test_pre_transform_plotting():
    # a catch-all for as many as possible plot layouts which handle pre-transforming the data
    # NOTE: The axis range is important in this plot. It should be x10 what the data suggests it should be
    ax = plt.axes()
    times10 = mtrans.Affine2D().scale(10)

    ax.contourf(np.arange(48).reshape(6, 8), transform=times10 + ax.transData)

    ax.pcolormesh(np.linspace(0, 4, 7),
                  np.linspace(5.5, 8, 9),
                  np.arange(48).reshape(8, 6),
                  transform=times10 + ax.transData)

    ax.scatter(np.linspace(0, 10), np.linspace(10, 0),
               transform=times10 + ax.transData)


    x = np.linspace(8, 10, 20)
    y = np.linspace(1, 5, 20)
    u = 2*np.sin(x) + np.cos(y[:, np.newaxis])
    v = np.sin(x) - np.cos(y[:, np.newaxis])

    df = 25. / 30.   # Compatibility factor for old test image
    ax.streamplot(x, y, u, v, transform=times10 + ax.transData,
                  density=(df, df), linewidth=u**2 + v**2)

    # reduce the vector data down a bit for barb and quiver plotting
    x, y = x[::3], y[::3]
    u, v = u[::3, ::3], v[::3, ::3]

    ax.quiver(x, y + 5, u, v, transform=times10 + ax.transData)

    ax.barbs(x - 3, y + 5, u**2, v**2, transform=times10 + ax.transData)


@cleanup
def test_contour_pre_transform_limits():
    ax = plt.axes()
    xs, ys = np.meshgrid(np.linspace(15, 20, 15), np.linspace(12.4, 12.5, 20))
    ax.contourf(xs, ys, np.log(xs * ys), transform=mtrans.Affine2D().scale(0.1) + ax.transData)

    expected = np.array([[ 1.5 ,  1.24],
                         [ 2.  ,  1.25]])
    assert_almost_equal(expected, ax.dataLim.get_points())


@cleanup
def test_pcolor_pre_transform_limits():
    # Based on test_contour_pre_transform_limits()
    ax = plt.axes()
    xs, ys = np.meshgrid(np.linspace(15, 20, 15), np.linspace(12.4, 12.5, 20))
    ax.pcolor(xs, ys, np.log(xs * ys), transform=mtrans.Affine2D().scale(0.1) + ax.transData)

    expected = np.array([[ 1.5 ,  1.24],
                         [ 2.  ,  1.25]])
    assert_almost_equal(expected, ax.dataLim.get_points())


@cleanup
def test_pcolormesh_pre_transform_limits():
    # Based on test_contour_pre_transform_limits()
    ax = plt.axes()
    xs, ys = np.meshgrid(np.linspace(15, 20, 15), np.linspace(12.4, 12.5, 20))
    ax.pcolormesh(xs, ys, np.log(xs * ys), transform=mtrans.Affine2D().scale(0.1) + ax.transData)

    expected = np.array([[ 1.5 ,  1.24],
                         [ 2.  ,  1.25]])
    assert_almost_equal(expected, ax.dataLim.get_points())


def test_Affine2D_from_values():
    points = np.array([ [0,0],
               [10,20],
               [-1,0],
               ])

    t = mtrans.Affine2D.from_values(1,0,0,0,0,0)
    actual = t.transform(points)
    expected = np.array( [[0,0],[10,0],[-1,0]] )
    assert_almost_equal(actual,expected)

    t = mtrans.Affine2D.from_values(0,2,0,0,0,0)
    actual = t.transform(points)
    expected = np.array( [[0,0],[0,20],[0,-2]] )
    assert_almost_equal(actual,expected)

    t = mtrans.Affine2D.from_values(0,0,3,0,0,0)
    actual = t.transform(points)
    expected = np.array( [[0,0],[60,0],[0,0]] )
    assert_almost_equal(actual,expected)

    t = mtrans.Affine2D.from_values(0,0,0,4,0,0)
    actual = t.transform(points)
    expected = np.array( [[0,0],[0,80],[0,0]] )
    assert_almost_equal(actual,expected)

    t = mtrans.Affine2D.from_values(0,0,0,0,5,0)
    actual = t.transform(points)
    expected = np.array( [[5,0],[5,0],[5,0]] )
    assert_almost_equal(actual,expected)

    t = mtrans.Affine2D.from_values(0,0,0,0,0,6)
    actual = t.transform(points)
    expected = np.array( [[0,6],[0,6],[0,6]] )
    assert_almost_equal(actual,expected)


def test_clipping_of_log():
    # issue 804
    M,L,C = Path.MOVETO, Path.LINETO, Path.CLOSEPOLY
    points = [ (0.2, -99), (0.4, -99), (0.4, 20), (0.2, 20), (0.2, -99) ]
    codes  = [          M,          L,        L,         L,          C  ]
    path = Path(points, codes)

    # something like this happens in plotting logarithmic histograms
    trans = BlendedGenericTransform(Affine2D(),
                                    LogScale.Log10Transform('clip'))
    tpath = trans.transform_path_non_affine(path)
    result = tpath.iter_segments(trans.get_affine(),
                                 clip=(0, 0, 100, 100),
                                 simplify=False)

    tpoints, tcodes = list(zip(*result))
    # Because y coordinate -99 is outside the clip zone, the first
    # line segment is effectively removed. That means that the closepoly
    # operation must be replaced by a move to the first point.
    assert np.allclose(tcodes, [ M, M, L, L, L ])


class NonAffineForTest(mtrans.Transform):
    """
    A class which looks like a non affine transform, but does whatever
    the given transform does (even if it is affine). This is very useful
    for testing NonAffine behaviour with a simple Affine transform.

    """
    is_affine = False
    output_dims = 2
    input_dims = 2

    def __init__(self, real_trans, *args, **kwargs):
        self.real_trans = real_trans
        r = mtrans.Transform.__init__(self, *args, **kwargs)

    def transform_non_affine(self, values):
        return self.real_trans.transform(values)

    def transform_path_non_affine(self, path):
        return self.real_trans.transform_path(path)


class BasicTransformTests(unittest.TestCase):
    def setUp(self):

        self.ta1 = mtrans.Affine2D(shorthand_name='ta1').rotate(np.pi / 2)
        self.ta2 = mtrans.Affine2D(shorthand_name='ta2').translate(10, 0)
        self.ta3 = mtrans.Affine2D(shorthand_name='ta3').scale(1, 2)

        self.tn1 = NonAffineForTest(mtrans.Affine2D().translate(1, 2), shorthand_name='tn1')
        self.tn2 = NonAffineForTest(mtrans.Affine2D().translate(1, 2), shorthand_name='tn2')
        self.tn3 = NonAffineForTest(mtrans.Affine2D().translate(1, 2), shorthand_name='tn3')

        # creates a transform stack which looks like ((A, (N, A)), A)
        self.stack1 = (self.ta1 + (self.tn1 + self.ta2)) + self.ta3
        # creates a transform stack which looks like (((A, N), A), A)
        self.stack2 = self.ta1 + self.tn1 + self.ta2 + self.ta3
        # creates a transform stack which is a subset of stack2
        self.stack2_subset = self.tn1 + self.ta2 + self.ta3

        # when in debug, the transform stacks can produce dot images:
#        self.stack1.write_graphviz(file('stack1.dot', 'w'))
#        self.stack2.write_graphviz(file('stack2.dot', 'w'))
#        self.stack2_subset.write_graphviz(file('stack2_subset.dot', 'w'))

    def test_transform_depth(self):
        assert_equal(self.stack1.depth, 4)
        assert_equal(self.stack2.depth, 4)
        assert_equal(self.stack2_subset.depth, 3)

    def test_left_to_right_iteration(self):
        stack3 = (self.ta1 + (self.tn1 + (self.ta2 + self.tn2))) + self.ta3
#        stack3.write_graphviz(file('stack3.dot', 'w'))

        target_transforms = [stack3,
                             (self.tn1 + (self.ta2 + self.tn2)) + self.ta3,
                             (self.ta2 + self.tn2) + self.ta3,
                             self.tn2 + self.ta3,
                             self.ta3,
                             ]
        r = [rh for _, rh in stack3._iter_break_from_left_to_right()]
        self.assertEqual(len(r), len(target_transforms))

        for target_stack, stack in zip(target_transforms, r):
            self.assertEqual(target_stack, stack)

    def test_transform_shortcuts(self):
        self.assertEqual(self.stack1 - self.stack2_subset, self.ta1)
        self.assertEqual(self.stack2 - self.stack2_subset, self.ta1)

        assert_equal((self.stack2_subset - self.stack2),
                                   self.ta1.inverted(),
                                   )
        assert_equal((self.stack2_subset - self.stack2).depth, 1)

        assert_raises(ValueError, self.stack1.__sub__, self.stack2)

        aff1 = self.ta1 + (self.ta2 + self.ta3)
        aff2 = self.ta2 + self.ta3

        self.assertEqual(aff1 - aff2, self.ta1)
        self.assertEqual(aff1 - self.ta2, aff1 + self.ta2.inverted())

        self.assertEqual(self.stack1 - self.ta3, self.ta1 + (self.tn1 + self.ta2))
        self.assertEqual(self.stack2 - self.ta3, self.ta1 + self.tn1 + self.ta2)

        self.assertEqual((self.ta2 + self.ta3) - self.ta3 + self.ta3, self.ta2 + self.ta3)

    def test_contains_branch(self):
        r1 = (self.ta2 + self.ta1)
        r2 = (self.ta2 + self.ta1)
        self.assertEqual(r1, r2)
        self.assertNotEqual(r1, self.ta1)
        self.assertTrue(r1.contains_branch(r2))
        self.assertTrue(r1.contains_branch(self.ta1))
        self.assertFalse(r1.contains_branch(self.ta2))
        self.assertFalse(r1.contains_branch((self.ta2 + self.ta2)))

        self.assertEqual(r1, r2)

        self.assertTrue(self.stack1.contains_branch(self.ta3))
        self.assertTrue(self.stack2.contains_branch(self.ta3))

        self.assertTrue(self.stack1.contains_branch(self.stack2_subset))
        self.assertTrue(self.stack2.contains_branch(self.stack2_subset))

        self.assertFalse(self.stack2_subset.contains_branch(self.stack1))
        self.assertFalse(self.stack2_subset.contains_branch(self.stack2))

        self.assertTrue(self.stack1.contains_branch((self.ta2 + self.ta3)))
        self.assertTrue(self.stack2.contains_branch((self.ta2 + self.ta3)))

        self.assertFalse(self.stack1.contains_branch((self.tn1 + self.ta2)))

    def test_affine_simplification(self):
        # tests that a transform stack only calls as much is absolutely necessary
        # "non-affine" allowing the best possible optimization with complex
        # transformation stacks.
        points = np.array([[0, 0], [10, 20], [np.nan, 1], [-1, 0]], dtype=np.float64)
        na_pts = self.stack1.transform_non_affine(points)
        all_pts = self.stack1.transform(points)

        na_expected = np.array([[1., 2.], [-19., 12.],
                                [np.nan, np.nan], [1., 1.]], dtype=np.float64)
        all_expected = np.array([[11., 4.], [-9., 24.],
                                 [np.nan, np.nan], [11., 2.]], dtype=np.float64)

        # check we have the expected results from doing the affine part only
        np_test.assert_array_almost_equal(na_pts, na_expected)
        # check we have the expected results from a full transformation
        np_test.assert_array_almost_equal(all_pts, all_expected)
        # check we have the expected results from doing the transformation in two steps
        np_test.assert_array_almost_equal(self.stack1.transform_affine(na_pts), all_expected)
        # check that getting the affine transformation first, then fully transforming using that
        # yields the same result as before.
        np_test.assert_array_almost_equal(self.stack1.get_affine().transform(na_pts), all_expected)

        # check that the affine part of stack1 & stack2 are equivalent (i.e. the optimization
        # is working)
        expected_result = (self.ta2 + self.ta3).get_matrix()
        result = self.stack1.get_affine().get_matrix()
        np_test.assert_array_equal(expected_result, result)

        result = self.stack2.get_affine().get_matrix()
        np_test.assert_array_equal(expected_result, result)


class TestTransformPlotInterface(unittest.TestCase):
    def tearDown(self):
        plt.close()

    def test_line_extent_axes_coords(self):
        # a simple line in axes coordinates
        ax = plt.axes()
        ax.plot([0.1, 1.2, 0.8], [0.9, 0.5, 0.8], transform=ax.transAxes)
        np.testing.assert_array_equal(ax.dataLim.get_points(), np.array([[np.inf, np.inf], [-np.inf, -np.inf]]))

    def test_line_extent_data_coords(self):
        # a simple line in data coordinates
        ax = plt.axes()
        ax.plot([0.1, 1.2, 0.8], [0.9, 0.5, 0.8], transform=ax.transData)
        np.testing.assert_array_equal(ax.dataLim.get_points(), np.array([[ 0.1,  0.5], [ 1.2,  0.9]]))

    def test_line_extent_compound_coords1(self):
        # a simple line in data coordinates in the y component, and in axes coordinates in the x
        ax = plt.axes()
        trans = mtrans.blended_transform_factory(ax.transAxes, ax.transData)
        ax.plot([0.1, 1.2, 0.8], [35, -5, 18], transform=trans)
        np.testing.assert_array_equal(ax.dataLim.get_points(), np.array([[  np.inf,  -5.], [  -np.inf,  35.]]))
        plt.close()

    def test_line_extent_predata_transform_coords(self):
        # a simple line in (offset + data) coordinates
        ax = plt.axes()
        trans = mtrans.Affine2D().scale(10) + ax.transData
        ax.plot([0.1, 1.2, 0.8], [35, -5, 18], transform=trans)
        np.testing.assert_array_equal(ax.dataLim.get_points(), np.array([[1., -50.], [12., 350.]]))
        plt.close()

    def test_line_extent_compound_coords2(self):
        # a simple line in (offset + data) coordinates in the y component, and in axes coordinates in the x
        ax = plt.axes()
        trans = mtrans.blended_transform_factory(ax.transAxes, mtrans.Affine2D().scale(10) + ax.transData)
        ax.plot([0.1, 1.2, 0.8], [35, -5, 18], transform=trans)
        np.testing.assert_array_equal(ax.dataLim.get_points(), np.array([[  np.inf,  -50.], [  -np.inf,  350.]]))
        plt.close()

    def test_line_extents_affine(self):
        ax = plt.axes()
        offset = mtrans.Affine2D().translate(10, 10)
        plt.plot(list(xrange(10)), transform=offset + ax.transData)
        expeted_data_lim = np.array([[0., 0.], [9.,  9.]]) + 10
        np.testing.assert_array_almost_equal(ax.dataLim.get_points(),
                                             expeted_data_lim)

    def test_line_extents_non_affine(self):
        ax = plt.axes()
        offset = mtrans.Affine2D().translate(10, 10)
        na_offset = NonAffineForTest(mtrans.Affine2D().translate(10, 10))
        plt.plot(list(xrange(10)), transform=offset + na_offset + ax.transData)
        expeted_data_lim = np.array([[0., 0.], [9.,  9.]]) + 20
        np.testing.assert_array_almost_equal(ax.dataLim.get_points(),
                                             expeted_data_lim)

    def test_pathc_extents_non_affine(self):
        ax = plt.axes()
        offset = mtrans.Affine2D().translate(10, 10)
        na_offset = NonAffineForTest(mtrans.Affine2D().translate(10, 10))
        pth = mpath.Path(np.array([[0, 0], [0, 10], [10, 10], [10, 0]]))
        patch = mpatches.PathPatch(pth, transform=offset + na_offset + ax.transData)
        ax.add_patch(patch)
        expeted_data_lim = np.array([[0., 0.], [10.,  10.]]) + 20
        np.testing.assert_array_almost_equal(ax.dataLim.get_points(),
                                             expeted_data_lim)

    def test_pathc_extents_affine(self):
        ax = plt.axes()
        offset = mtrans.Affine2D().translate(10, 10)
        pth = mpath.Path(np.array([[0, 0], [0, 10], [10, 10], [10, 0]]))
        patch = mpatches.PathPatch(pth, transform=offset + ax.transData)
        ax.add_patch(patch)
        expeted_data_lim = np.array([[0., 0.], [10.,  10.]]) + 10
        np.testing.assert_array_almost_equal(ax.dataLim.get_points(),
                                             expeted_data_lim)


    def test_line_extents_for_non_affine_transData(self):
        ax = plt.axes(projection='polar')
        # add 10 to the radius of the data
        offset = mtrans.Affine2D().translate(0, 10)

        plt.plot(list(xrange(10)), transform=offset + ax.transData)
        # the data lim of a polar plot is stored in coordinates
        # before a transData transformation, hence the data limits
        # are not what is being shown on the actual plot.
        expeted_data_lim = np.array([[0., 0.], [9.,  9.]]) + [0, 10]
        np.testing.assert_array_almost_equal(ax.dataLim.get_points(),
                                             expeted_data_lim)


def assert_bbox_eq(bbox1, bbox2):
    assert_array_equal(bbox1.bounds, bbox2.bounds)


def test_bbox_intersection():
    bbox_from_ext = mtrans.Bbox.from_extents
    inter = mtrans.Bbox.intersection

    r1 = bbox_from_ext(0, 0, 1, 1)
    r2 = bbox_from_ext(0.5, 0.5, 1.5, 1.5)
    r3 = bbox_from_ext(0.5, 0, 0.75, 0.75)
    r4 = bbox_from_ext(0.5, 1.5, 1, 2.5)
    r5 = bbox_from_ext(1, 1, 2, 2)

    # self intersection -> no change
    assert_bbox_eq(inter(r1, r1), r1)
    # simple intersection
    assert_bbox_eq(inter(r1, r2), bbox_from_ext(0.5, 0.5, 1, 1))
    # r3 contains r2
    assert_bbox_eq(inter(r1, r3), r3)
    # no intersection
    assert_equal(inter(r1, r4), None)
    # single point
    assert_bbox_eq(inter(r1, r5), bbox_from_ext(1, 1, 1, 1))


def test_bbox_as_strings():
    b = mtrans.Bbox([[.5, 0], [.75, .75]])
    assert_bbox_eq(b, eval(repr(b), {'Bbox': mtrans.Bbox}))
    asdict = eval(str(b), {'Bbox': dict})
    for k, v in asdict.items():
        assert_equal(getattr(b, k), v)
    fmt = '.1f'
    asdict = eval(format(b, fmt), {'Bbox': dict})
    for k, v in asdict.items():
        assert_equal(eval(format(getattr(b, k), fmt)), v)


<<<<<<< HEAD
@cleanup
def test_log_transform():
    # Tests that the last line runs without exception (previously the
    # transform would fail if one of the axes was logarithmic).
    fig, ax = plt.subplots()
    ax.set_yscale('log')
    ax.transData.transform((1,1))

=======
def test_transform_single_point():
    t = mtrans.Affine2D()
    r = t.transform_affine((1, 1))
    assert r.shape == (2,)
>>>>>>> 77ccc823

if __name__=='__main__':
    import nose
    nose.runmodule(argv=['-s','--with-doctest'], exit=False)<|MERGE_RESOLUTION|>--- conflicted
+++ resolved
@@ -487,7 +487,12 @@
         assert_equal(eval(format(getattr(b, k), fmt)), v)
 
 
-<<<<<<< HEAD
+def test_transform_single_point():
+    t = mtrans.Affine2D()
+    r = t.transform_affine((1, 1))
+    assert r.shape == (2,)
+
+
 @cleanup
 def test_log_transform():
     # Tests that the last line runs without exception (previously the
@@ -496,12 +501,6 @@
     ax.set_yscale('log')
     ax.transData.transform((1,1))
 
-=======
-def test_transform_single_point():
-    t = mtrans.Affine2D()
-    r = t.transform_affine((1, 1))
-    assert r.shape == (2,)
->>>>>>> 77ccc823
 
 if __name__=='__main__':
     import nose
