"""
axes3d.py, original mplot3d version by John Porter
Created: 23 Sep 2005

Parts fixed by Reinier Heeres <reinier@heeres.eu>
Minor additions by Ben Axelrod <baxelrod@coroware.com>
Significant updates and revisions by Ben Root <ben.v.root@gmail.com>

Module containing Axes3D, an object which can plot 3D objects on a
2D matplotlib figure.
"""

from collections import defaultdict
from functools import reduce
import math

import numpy as np

from matplotlib import artist
import matplotlib.axes as maxes
import matplotlib.cbook as cbook
import matplotlib.collections as mcoll
import matplotlib.colors as mcolors
import matplotlib.docstring as docstring
import matplotlib.scale as mscale
from matplotlib.axes import Axes, rcParams
from matplotlib.colors import Normalize, LightSource
from matplotlib.transforms import Bbox
from matplotlib.tri.triangulation import Triangulation

from . import art3d
from . import proj3d
from . import axis3d


@cbook.deprecated("3.2", alternative="Bbox.unit()")
def unit_bbox():
    box = Bbox(np.array([[0, 0], [1, 1]]))
    return box


class Axes3D(Axes):
    """
    3D axes object.
    """
    name = '3d'
    _shared_z_axes = cbook.Grouper()

    @docstring.dedent_interpd
    def __init__(
            self, fig, rect=None, *args,
            azim=-60, elev=30, zscale=None, sharez=None, proj_type='persp',
            **kwargs):
        """
        Parameters
        ----------
        fig : Figure
            The parent figure.
        rect : (float, float, float, float)
            The ``(left, bottom, width, height)`` axes position.
        azim : float, optional
            Azimuthal viewing angle, defaults to -60.
        elev : float, optional
            Elevation viewing angle, defaults to 30.
        zscale : [%(scale)s], optional
            The z scale.  Note that currently, only a linear scale is
            supported.
        sharez : Axes3D, optional
            Other axes to share z-limits with.
        proj_type : {'persp', 'ortho'}
            The projection type, default 'persp'.

        Notes
        -----
        .. versionadded:: 1.2.1
            The *sharez* parameter.
        """

        if rect is None:
            rect = [0.0, 0.0, 1.0, 1.0]
        self._cids = []

        self.initial_azim = azim
        self.initial_elev = elev
        self.set_proj_type(proj_type)

        self.xy_viewLim = Bbox.unit()
        self.zz_viewLim = Bbox.unit()
        self.xy_dataLim = Bbox.unit()
        self.zz_dataLim = Bbox.unit()
        # inhibit autoscale_view until the axes are defined
        # they can't be defined until Axes.__init__ has been called
        self.view_init(self.initial_elev, self.initial_azim)
        self._ready = 0

        self._sharez = sharez
        if sharez is not None:
            self._shared_z_axes.join(self, sharez)
            self._adjustable = 'datalim'

        super().__init__(fig, rect, frameon=True, *args, **kwargs)
        # Disable drawing of axes by base class
        super().set_axis_off()
        # Enable drawing of axes by Axes3D class
        self.set_axis_on()
        self.M = None

        # func used to format z -- fall back on major formatters
        self.fmt_zdata = None

        if zscale is not None:
            self.set_zscale(zscale)

        if self.zaxis is not None:
            self._zcid = self.zaxis.callbacks.connect(
                'units finalize', lambda: self._on_units_changed(scalez=True))
        else:
            self._zcid = None

        self._ready = 1
        self.mouse_init()
        self.set_top_view()

        self.patch.set_linewidth(0)
        # Calculate the pseudo-data width and height
        pseudo_bbox = self.transLimits.inverted().transform([(0, 0), (1, 1)])
        self._pseudo_w, self._pseudo_h = pseudo_bbox[1] - pseudo_bbox[0]

        self.figure.add_axes(self)

        # mplot3d currently manages its own spines and needs these turned off
        # for bounding box calculations
        for k in self.spines.keys():
            self.spines[k].set_visible(False)

    def set_axis_off(self):
        self._axis3don = False
        self.stale = True

    def set_axis_on(self):
        self._axis3don = True
        self.stale = True

    def convert_zunits(self, z):
        """
        For artists in an axes, if the zaxis has units support,
        convert *z* using zaxis unit type

        .. versionadded :: 1.2.1

        """
        return self.zaxis.convert_units(z)

    def _process_unit_info(self, xdata=None, ydata=None, zdata=None,
                           kwargs=None):
        """
        Look for unit *kwargs* and update the axis instances as necessary

        """
        super()._process_unit_info(xdata=xdata, ydata=ydata, kwargs=kwargs)

        if self.xaxis is None or self.yaxis is None or self.zaxis is None:
            return

        if zdata is not None:
            # we only need to update if there is nothing set yet.
            if not self.zaxis.have_units():
                self.zaxis.update_units(xdata)

        # process kwargs 2nd since these will override default units
        if kwargs is not None:
            zunits = kwargs.pop('zunits', self.zaxis.units)
            if zunits != self.zaxis.units:
                self.zaxis.set_units(zunits)
                # If the units being set imply a different converter,
                # we need to update.
                if zdata is not None:
                    self.zaxis.update_units(zdata)

    def set_top_view(self):
        # this happens to be the right view for the viewing coordinates
        # moved up and to the left slightly to fit labels and axes
        xdwl = 0.95 / self.dist
        xdw = 0.9 / self.dist
        ydwl = 0.95 / self.dist
        ydw = 0.9 / self.dist
        # This is purposely using the 2D Axes's set_xlim and set_ylim,
        # because we are trying to place our viewing pane.
        super().set_xlim(-xdwl, xdw, auto=None)
        super().set_ylim(-ydwl, ydw, auto=None)

    def _init_axis(self):
        '''Init 3D axes; overrides creation of regular X/Y axes'''
        self.xaxis = axis3d.XAxis('x', self.xy_viewLim.intervalx,
                                  self.xy_dataLim.intervalx, self)
        self.yaxis = axis3d.YAxis('y', self.xy_viewLim.intervaly,
                                  self.xy_dataLim.intervaly, self)
        self.zaxis = axis3d.ZAxis('z', self.zz_viewLim.intervalx,
                                  self.zz_dataLim.intervalx, self)
        for ax in self.xaxis, self.yaxis, self.zaxis:
            ax.init3d()

    def get_zaxis(self):
        '''Return the ``ZAxis`` (`~.axis3d.Axis`) instance.'''
        return self.zaxis

    @cbook.deprecated("3.1", alternative="xaxis", pending=True)
    @property
    def w_xaxis(self):
        return self.xaxis

    @cbook.deprecated("3.1", alternative="yaxis", pending=True)
    @property
    def w_yaxis(self):
        return self.yaxis

    @cbook.deprecated("3.1", alternative="zaxis", pending=True)
    @property
    def w_zaxis(self):
        return self.zaxis

    def _get_axis_list(self):
        return super()._get_axis_list() + (self.zaxis, )

    def unit_cube(self, vals=None):
        minx, maxx, miny, maxy, minz, maxz = vals or self.get_w_lims()
        return [(minx, miny, minz),
                (maxx, miny, minz),
                (maxx, maxy, minz),
                (minx, maxy, minz),
                (minx, miny, maxz),
                (maxx, miny, maxz),
                (maxx, maxy, maxz),
                (minx, maxy, maxz)]

    def tunit_cube(self, vals=None, M=None):
        if M is None:
            M = self.M
        xyzs = self.unit_cube(vals)
        tcube = proj3d.proj_points(xyzs, M)
        return tcube

    def tunit_edges(self, vals=None, M=None):
        tc = self.tunit_cube(vals, M)
        edges = [(tc[0], tc[1]),
                 (tc[1], tc[2]),
                 (tc[2], tc[3]),
                 (tc[3], tc[0]),

                 (tc[0], tc[4]),
                 (tc[1], tc[5]),
                 (tc[2], tc[6]),
                 (tc[3], tc[7]),

                 (tc[4], tc[5]),
                 (tc[5], tc[6]),
                 (tc[6], tc[7]),
                 (tc[7], tc[4])]
        return edges

    @artist.allow_rasterization
    def draw(self, renderer):
        # draw the background patch
        self.patch.draw(renderer)
        self._frameon = False

        # first, set the aspect
        # this is duplicated from `axes._base._AxesBase.draw`
        # but must be called before any of the artist are drawn as
        # it adjusts the view limits and the size of the bounding box
        # of the axes
        locator = self.get_axes_locator()
        if locator:
            pos = locator(self, renderer)
            self.apply_aspect(pos)
        else:
            self.apply_aspect()

        # add the projection matrix to the renderer
        self.M = self.get_proj()
        renderer.M = self.M
        renderer.vvec = self.vvec
        renderer.eye = self.eye
        renderer.get_axis_position = self.get_axis_position

        # Calculate projection of collections and patches and zorder them.
        # Make sure they are drawn above the grids.
        zorder_offset = max(axis.get_zorder()
                            for axis in self._get_axis_list()) + 1
        for i, col in enumerate(
                sorted(self.collections,
                       key=lambda col: col.do_3d_projection(renderer),
                       reverse=True)):
            col.zorder = zorder_offset + i
        for i, patch in enumerate(
                sorted(self.patches,
                       key=lambda patch: patch.do_3d_projection(renderer),
                       reverse=True)):
            patch.zorder = zorder_offset + i

        if self._axis3don:
            # Draw panes first
            for axis in self._get_axis_list():
                axis.draw_pane(renderer)
            # Then axes
            for axis in self._get_axis_list():
                axis.draw(renderer)

        # Then rest
        super().draw(renderer)

    def get_axis_position(self):
        vals = self.get_w_lims()
        tc = self.tunit_cube(vals, self.M)
        xhigh = tc[1][2] > tc[2][2]
        yhigh = tc[3][2] > tc[2][2]
        zhigh = tc[0][2] > tc[2][2]
        return xhigh, yhigh, zhigh

    def _on_units_changed(self, scalex=False, scaley=False, scalez=False):
        """
        Callback for processing changes to axis units.

        Currently forces updates of data limits and view limits.
        """
        self.relim()
        self.autoscale_view(scalex=scalex, scaley=scaley, scalez=scalez)

    def update_datalim(self, xys, **kwargs):
        pass

    def get_autoscale_on(self):
        """
        Get whether autoscaling is applied for all axes on plot commands

        .. versionadded :: 1.1.0
            This function was added, but not tested. Please report any bugs.
        """
        return super().get_autoscale_on() and self.get_autoscalez_on()

    def get_autoscalez_on(self):
        """
        Get whether autoscaling for the z-axis is applied on plot commands

        .. versionadded :: 1.1.0
            This function was added, but not tested. Please report any bugs.
        """
        return self._autoscaleZon

    def set_autoscale_on(self, b):
        """
        Set whether autoscaling is applied on plot commands

        .. versionadded :: 1.1.0
            This function was added, but not tested. Please report any bugs.

        Parameters
        ----------
        b : bool
        """
        super().set_autoscale_on(b)
        self.set_autoscalez_on(b)

    def set_autoscalez_on(self, b):
        """
        Set whether autoscaling for the z-axis is applied on plot commands

        .. versionadded :: 1.1.0
            This function was added, but not tested. Please report any bugs.

        Parameters
        ----------
        b : bool
        """
        self._autoscaleZon = b

    def set_zmargin(self, m):
        """
        Set padding of Z data limits prior to autoscaling.

        *m* times the data interval will be added to each
        end of that interval before it is used in autoscaling.

        accepts: float in range 0 to 1

        .. versionadded :: 1.1.0
            This function was added, but not tested. Please report any bugs.
        """
        if m < 0 or m > 1:
            raise ValueError("margin must be in range 0 to 1")
        self._zmargin = m
        self.stale = True

    def margins(self, *margins, x=None, y=None, z=None, tight=True):
        """
        Convenience method to set or retrieve autoscaling margins.

        signatures::
            margins()

        returns xmargin, ymargin, zmargin

        ::

            margins(margin)

            margins(xmargin, ymargin, zmargin)

            margins(x=xmargin, y=ymargin, z=zmargin)

            margins(..., tight=False)

        All forms above set the xmargin, ymargin and zmargin
        parameters. All keyword parameters are optional.  A single
        positional argument specifies xmargin, ymargin and zmargin.
        Passing both positional and keyword arguments for xmargin,
        ymargin, and/or zmargin is invalid.

        The *tight* parameter
        is passed to :meth:`autoscale_view`, which is executed after
        a margin is changed; the default here is *True*, on the
        assumption that when margins are specified, no additional
        padding to match tick marks is usually desired.  Setting
        *tight* to *None* will preserve the previous setting.

        Specifying any margin changes only the autoscaling; for example,
        if *xmargin* is not None, then *xmargin* times the X data
        interval will be added to each end of that interval before
        it is used in autoscaling.

        .. versionadded :: 1.1.0
            This function was added, but not tested. Please report any bugs.
        """
        if margins and x is not None and y is not None and z is not None:
            raise TypeError('Cannot pass both positional and keyword '
                            'arguments for x, y, and/or z.')
        elif len(margins) == 1:
            x = y = z = margins[0]
        elif len(margins) == 3:
            x, y, z = margins
        elif margins:
            raise TypeError('Must pass a single positional argument for all '
                            'margins, or one for each margin (x, y, z).')

        if x is None and y is None and z is None:
            if tight is not True:
                cbook._warn_external(f'ignoring tight={tight!r} in get mode')
            return self._xmargin, self._ymargin, self._zmargin

        if x is not None:
            self.set_xmargin(x)
        if y is not None:
            self.set_ymargin(y)
        if z is not None:
            self.set_zmargin(z)

        self.autoscale_view(
            tight=tight, scalex=(x is not None), scaley=(y is not None),
            scalez=(z is not None)
        )

    def autoscale(self, enable=True, axis='both', tight=None):
        """
        Convenience method for simple axis view autoscaling.
        See :meth:`matplotlib.axes.Axes.autoscale` for full explanation.
        Note that this function behaves the same, but for all
        three axes.  Therefore, 'z' can be passed for *axis*,
        and 'both' applies to all three axes.

        .. versionadded :: 1.1.0
            This function was added, but not tested. Please report any bugs.
        """
        if enable is None:
            scalex = True
            scaley = True
            scalez = True
        else:
            if axis in ['x', 'both']:
                self._autoscaleXon = scalex = bool(enable)
            else:
                scalex = False
            if axis in ['y', 'both']:
                self._autoscaleYon = scaley = bool(enable)
            else:
                scaley = False
            if axis in ['z', 'both']:
                self._autoscaleZon = scalez = bool(enable)
            else:
                scalez = False
        self.autoscale_view(tight=tight, scalex=scalex, scaley=scaley,
                                         scalez=scalez)

    def auto_scale_xyz(self, X, Y, Z=None, had_data=None):
        # This updates the bounding boxes as to keep a record as to what the
        # minimum sized rectangular volume holds the data.
        X = np.reshape(X, -1)
        Y = np.reshape(Y, -1)
        self.xy_dataLim.update_from_data_xy(
            np.column_stack([X, Y]), not had_data)
        if Z is not None:
            Z = np.reshape(Z, -1)
            self.zz_dataLim.update_from_data_xy(
                np.column_stack([Z, Z]), not had_data)
        # Let autoscale_view figure out how to use this data.
        self.autoscale_view()

    def autoscale_view(self, tight=None, scalex=True, scaley=True,
                             scalez=True):
        """
        Autoscale the view limits using the data limits.
        See :meth:`matplotlib.axes.Axes.autoscale_view` for documentation.
        Note that this function applies to the 3D axes, and as such
        adds the *scalez* to the function arguments.

        .. versionchanged :: 1.1.0
            Function signature was changed to better match the 2D version.
            *tight* is now explicitly a kwarg and placed first.

        .. versionchanged :: 1.2.1
            This is now fully functional.

        """
        if not self._ready:
            return

        # This method looks at the rectangular volume (see above)
        # of data and decides how to scale the view portal to fit it.
        if tight is None:
            # if image data only just use the datalim
            _tight = self._tight or (
                len(self.images) > 0
                and len(self.lines) == len(self.patches) == 0)
        else:
            _tight = self._tight = bool(tight)

        if scalex and self._autoscaleXon:
            self._shared_x_axes.clean()
            x0, x1 = self.xy_dataLim.intervalx
            xlocator = self.xaxis.get_major_locator()
            x0, x1 = xlocator.nonsingular(x0, x1)
            if self._xmargin > 0:
                delta = (x1 - x0) * self._xmargin
                x0 -= delta
                x1 += delta
            if not _tight:
                x0, x1 = xlocator.view_limits(x0, x1)
            self.set_xbound(x0, x1)

        if scaley and self._autoscaleYon:
            self._shared_y_axes.clean()
            y0, y1 = self.xy_dataLim.intervaly
            ylocator = self.yaxis.get_major_locator()
            y0, y1 = ylocator.nonsingular(y0, y1)
            if self._ymargin > 0:
                delta = (y1 - y0) * self._ymargin
                y0 -= delta
                y1 += delta
            if not _tight:
                y0, y1 = ylocator.view_limits(y0, y1)
            self.set_ybound(y0, y1)

        if scalez and self._autoscaleZon:
            self._shared_z_axes.clean()
            z0, z1 = self.zz_dataLim.intervalx
            zlocator = self.zaxis.get_major_locator()
            z0, z1 = zlocator.nonsingular(z0, z1)
            if self._zmargin > 0:
                delta = (z1 - z0) * self._zmargin
                z0 -= delta
                z1 += delta
            if not _tight:
                z0, z1 = zlocator.view_limits(z0, z1)
            self.set_zbound(z0, z1)

    def get_w_lims(self):
        '''Get 3D world limits.'''
        minx, maxx = self.get_xlim3d()
        miny, maxy = self.get_ylim3d()
        minz, maxz = self.get_zlim3d()
        return minx, maxx, miny, maxy, minz, maxz

    def set_xlim3d(self, left=None, right=None, emit=True, auto=False,
                   *, xmin=None, xmax=None):
        """
        Set 3D x limits.

        See :meth:`matplotlib.axes.Axes.set_xlim` for full documentation.

        """
        if right is None and np.iterable(left):
            left, right = left
        if xmin is not None:
            cbook.warn_deprecated('3.0', name='`xmin`',
                                  alternative='`left`', obj_type='argument')
            if left is not None:
                raise TypeError('Cannot pass both `xmin` and `left`')
            left = xmin
        if xmax is not None:
            cbook.warn_deprecated('3.0', name='`xmax`',
                                  alternative='`right`', obj_type='argument')
            if right is not None:
                raise TypeError('Cannot pass both `xmax` and `right`')
            right = xmax

        self._process_unit_info(xdata=(left, right))
        left = self._validate_converted_limits(left, self.convert_xunits)
        right = self._validate_converted_limits(right, self.convert_xunits)

        old_left, old_right = self.get_xlim()
        if left is None:
            left = old_left
        if right is None:
            right = old_right

        if left == right:
            cbook._warn_external(
                f"Attempting to set identical left == right == {left} results "
                f"in singular transformations; automatically expanding.")
        reverse = left > right
        left, right = self.xaxis.get_major_locator().nonsingular(left, right)
        left, right = self.xaxis.limit_range_for_scale(left, right)
        left, right = sorted([left, right], reverse=reverse)
        self.xy_viewLim.intervalx = (left, right)

        if auto is not None:
            self._autoscaleXon = bool(auto)

        if emit:
            self.callbacks.process('xlim_changed', self)
            # Call all of the other x-axes that are shared with this one
            for other in self._shared_x_axes.get_siblings(self):
                if other is not self:
                    other.set_xlim(self.xy_viewLim.intervalx,
                                            emit=False, auto=auto)
                    if other.figure != self.figure:
                        other.figure.canvas.draw_idle()
        self.stale = True
        return left, right
    set_xlim = set_xlim3d

    def set_ylim3d(self, bottom=None, top=None, emit=True, auto=False,
                   *, ymin=None, ymax=None):
        """
        Set 3D y limits.

        See :meth:`matplotlib.axes.Axes.set_ylim` for full documentation.

        """
        if top is None and np.iterable(bottom):
            bottom, top = bottom
        if ymin is not None:
            cbook.warn_deprecated('3.0', name='`ymin`',
                                  alternative='`bottom`', obj_type='argument')
            if bottom is not None:
                raise TypeError('Cannot pass both `ymin` and `bottom`')
            bottom = ymin
        if ymax is not None:
            cbook.warn_deprecated('3.0', name='`ymax`',
                                  alternative='`top`', obj_type='argument')
            if top is not None:
                raise TypeError('Cannot pass both `ymax` and `top`')
            top = ymax

        self._process_unit_info(ydata=(bottom, top))
        bottom = self._validate_converted_limits(bottom, self.convert_yunits)
        top = self._validate_converted_limits(top, self.convert_yunits)

        old_bottom, old_top = self.get_ylim()
        if bottom is None:
            bottom = old_bottom
        if top is None:
            top = old_top

        if bottom == top:
            cbook._warn_external(
                f"Attempting to set identical bottom == top == {bottom} "
                f"results in singular transformations; automatically "
                f"expanding.")
        swapped = bottom > top
        bottom, top = self.yaxis.get_major_locator().nonsingular(bottom, top)
        bottom, top = self.yaxis.limit_range_for_scale(bottom, top)
        if swapped:
            bottom, top = top, bottom
        self.xy_viewLim.intervaly = (bottom, top)

        if auto is not None:
            self._autoscaleYon = bool(auto)

        if emit:
            self.callbacks.process('ylim_changed', self)
            # Call all of the other y-axes that are shared with this one
            for other in self._shared_y_axes.get_siblings(self):
                if other is not self:
                    other.set_ylim(self.xy_viewLim.intervaly,
                                            emit=False, auto=auto)
                    if other.figure != self.figure:
                        other.figure.canvas.draw_idle()
        self.stale = True
        return bottom, top
    set_ylim = set_ylim3d

    def set_zlim3d(self, bottom=None, top=None, emit=True, auto=False,
                   *, zmin=None, zmax=None):
        """
        Set 3D z limits.

        See :meth:`matplotlib.axes.Axes.set_ylim` for full documentation

        """
        if top is None and np.iterable(bottom):
            bottom, top = bottom
        if zmin is not None:
            cbook.warn_deprecated('3.0', name='`zmin`',
                                  alternative='`bottom`', obj_type='argument')
            if bottom is not None:
                raise TypeError('Cannot pass both `zmin` and `bottom`')
            bottom = zmin
        if zmax is not None:
            cbook.warn_deprecated('3.0', name='`zmax`',
                                  alternative='`top`', obj_type='argument')
            if top is not None:
                raise TypeError('Cannot pass both `zmax` and `top`')
            top = zmax

        self._process_unit_info(zdata=(bottom, top))
        bottom = self._validate_converted_limits(bottom, self.convert_zunits)
        top = self._validate_converted_limits(top, self.convert_zunits)

        old_bottom, old_top = self.get_zlim()
        if bottom is None:
            bottom = old_bottom
        if top is None:
            top = old_top

        if bottom == top:
            cbook._warn_external(
                f"Attempting to set identical bottom == top == {bottom} "
                f"results in singular transformations; automatically "
                f"expanding.")
        swapped = bottom > top
        bottom, top = self.zaxis.get_major_locator().nonsingular(bottom, top)
        bottom, top = self.zaxis.limit_range_for_scale(bottom, top)
        if swapped:
            bottom, top = top, bottom
        self.zz_viewLim.intervalx = (bottom, top)

        if auto is not None:
            self._autoscaleZon = bool(auto)

        if emit:
            self.callbacks.process('zlim_changed', self)
            # Call all of the other y-axes that are shared with this one
            for other in self._shared_z_axes.get_siblings(self):
                if other is not self:
                    other.set_zlim(self.zz_viewLim.intervalx,
                                            emit=False, auto=auto)
                    if other.figure != self.figure:
                        other.figure.canvas.draw_idle()
        self.stale = True
        return bottom, top
    set_zlim = set_zlim3d

    def get_xlim3d(self):
        return tuple(self.xy_viewLim.intervalx)
    get_xlim3d.__doc__ = maxes.Axes.get_xlim.__doc__
    get_xlim = get_xlim3d
    if get_xlim.__doc__ is not None:
        get_xlim.__doc__ += """
        .. versionchanged :: 1.1.0
            This function now correctly refers to the 3D x-limits
        """

    def get_ylim3d(self):
        return tuple(self.xy_viewLim.intervaly)
    get_ylim3d.__doc__ = maxes.Axes.get_ylim.__doc__
    get_ylim = get_ylim3d
    if get_ylim.__doc__ is not None:
        get_ylim.__doc__ += """
        .. versionchanged :: 1.1.0
            This function now correctly refers to the 3D y-limits.
        """

    def get_zlim3d(self):
        '''Get 3D z limits.'''
        return tuple(self.zz_viewLim.intervalx)
    get_zlim = get_zlim3d

    def get_zscale(self):
        """
        Return the zaxis scale string %s

        """ % (", ".join(mscale.get_scale_names()))
        return self.zaxis.get_scale()

    # We need to slightly redefine these to pass scalez=False
    # to their calls of autoscale_view.
    def set_xscale(self, value, **kwargs):
        self.xaxis._set_scale(value, **kwargs)
        self.autoscale_view(scaley=False, scalez=False)
        self._update_transScale()
    if maxes.Axes.set_xscale.__doc__ is not None:
        set_xscale.__doc__ = maxes.Axes.set_xscale.__doc__ + """
        .. versionadded :: 1.1.0
            This function was added, but not tested. Please report any bugs.
        """

    def set_yscale(self, value, **kwargs):
        self.yaxis._set_scale(value, **kwargs)
        self.autoscale_view(scalex=False, scalez=False)
        self._update_transScale()
        self.stale = True
    if maxes.Axes.set_yscale.__doc__ is not None:
        set_yscale.__doc__ = maxes.Axes.set_yscale.__doc__ + """
        .. versionadded :: 1.1.0
            This function was added, but not tested. Please report any bugs.
        """

    def set_zscale(self, value, **kwargs):
        """
        Set the z-axis scale.

        Parameters
        ----------
        value : {"linear", "log", "symlog", "logit", ...}
            The axis scale type to apply.

        **kwargs
            Different keyword arguments are accepted, depending on the scale.
            See the respective class keyword arguments:

            - `matplotlib.scale.LinearScale`
            - `matplotlib.scale.LogScale`
            - `matplotlib.scale.SymmetricalLogScale`
            - `matplotlib.scale.LogitScale`

        Notes
        -----
        Currently, Axes3D objects only supports linear scales.
        Other scales may or may not work, and support for these
        is improving with each release.

        By default, Matplotlib supports the above mentioned scales.
        Additionally, custom scales may be registered using
        `matplotlib.scale.register_scale`. These scales may then also
        be used here as support is added.
        """
        self.zaxis._set_scale(value, **kwargs)
        self.autoscale_view(scalex=False, scaley=False)
        self._update_transScale()
        self.stale = True

    def set_zticks(self, *args, **kwargs):
        """
        Set z-axis tick locations.
        See :meth:`matplotlib.axes.Axes.set_yticks` for more details.

        .. note::
            Minor ticks are not supported.

        .. versionadded:: 1.1.0
        """
        return self.zaxis.set_ticks(*args, **kwargs)

    @cbook._make_keyword_only("3.2", "minor")
    def get_zticks(self, minor=False):
        """
        Return the z ticks as a list of locations
        See :meth:`matplotlib.axes.Axes.get_yticks` for more details.

        .. note::
            Minor ticks are not supported.

        .. versionadded:: 1.1.0
        """
        return self.zaxis.get_ticklocs(minor=minor)

    def get_zmajorticklabels(self):
        """
        Get the ztick labels as a list of Text instances

        .. versionadded :: 1.1.0
        """
        return self.zaxis.get_majorticklabels()

    def get_zminorticklabels(self):
        """
        Get the ztick labels as a list of Text instances

        .. note::
            Minor ticks are not supported. This function was added
            only for completeness.

        .. versionadded :: 1.1.0
        """
        return self.zaxis.get_minorticklabels()

    def set_zticklabels(self, *args, **kwargs):
        """
        Set z-axis tick labels.
        See :meth:`matplotlib.axes.Axes.set_yticklabels` for more details.

        .. note::
            Minor ticks are not supported by Axes3D objects.

        .. versionadded:: 1.1.0
        """
        return self.zaxis.set_ticklabels(*args, **kwargs)

    def get_zticklabels(self, minor=False):
        """
        Get ztick labels as a list of Text instances.
        See :meth:`matplotlib.axes.Axes.get_yticklabels` for more details.

        .. note::
            Minor ticks are not supported.

        .. versionadded:: 1.1.0
        """
        return self.zaxis.get_ticklabels(minor=minor)

    def zaxis_date(self, tz=None):
        """
        Sets up z-axis ticks and labels that treat the z data as dates.

        *tz* is a timezone string or :class:`tzinfo` instance.
        Defaults to rc value.

        .. note::
            This function is merely provided for completeness.
            Axes3D objects do not officially support dates for ticks,
            and so this may or may not work as expected.

        .. versionadded :: 1.1.0
            This function was added, but not tested. Please report any bugs.
        """
        self.zaxis.axis_date(tz)

    def get_zticklines(self):
        """
        Get ztick lines as a list of Line2D instances.
        Note that this function is provided merely for completeness.
        These lines are re-calculated as the display changes.

        .. versionadded:: 1.1.0
        """
        return self.zaxis.get_ticklines()

    def clabel(self, *args, **kwargs):
        """
        This function is currently not implemented for 3D axes.
        Returns *None*.
        """
        return None

    def view_init(self, elev=None, azim=None):
        """
        Set the elevation and azimuth of the axes in degrees (not radians).

        This can be used to rotate the axes programmatically.

        'elev' stores the elevation angle in the z plane (in degrees).
<<<<<<< HEAD
        'azim' stores the azimuth angle in the (x, y) plane (in degrees).
=======
        'azim' stores the azimuth angle in the x,y plane (in degrees).
>>>>>>> 6665d1f2

        if elev or azim are None (default), then the initial value
        is used which was specified in the :class:`Axes3D` constructor.
        """

        self.dist = 10

        if elev is None:
            self.elev = self.initial_elev
        else:
            self.elev = elev

        if azim is None:
            self.azim = self.initial_azim
        else:
            self.azim = azim

    def set_proj_type(self, proj_type):
        """
        Set the projection type.

        Parameters
        ----------
        proj_type : {'persp', 'ortho'}
        """
        self._projection = cbook._check_getitem({
            'persp': proj3d.persp_transformation,
            'ortho': proj3d.ortho_transformation,
        }, proj_type=proj_type)

    def get_proj(self):
        """
        Create the projection matrix from the current viewing position.

        elev stores the elevation angle in the z plane
        azim stores the azimuth angle in the (x, y) plane

        dist is the distance of the eye viewing point from the object point.
        """
        relev, razim = np.pi * self.elev/180, np.pi * self.azim/180

        xmin, xmax = self.get_xlim3d()
        ymin, ymax = self.get_ylim3d()
        zmin, zmax = self.get_zlim3d()

        # transform to uniform world coordinates 0-1, 0-1, 0-1
        worldM = proj3d.world_transformation(xmin, xmax,
                                             ymin, ymax,
                                             zmin, zmax)

        # look into the middle of the new coordinates
        R = np.array([0.5, 0.5, 0.5])

        xp = R[0] + np.cos(razim) * np.cos(relev) * self.dist
        yp = R[1] + np.sin(razim) * np.cos(relev) * self.dist
        zp = R[2] + np.sin(relev) * self.dist
        E = np.array((xp, yp, zp))

        self.eye = E
        self.vvec = R - E
        self.vvec = self.vvec / np.linalg.norm(self.vvec)

        if abs(relev) > np.pi/2:
            # upside down
            V = np.array((0, 0, -1))
        else:
            V = np.array((0, 0, 1))
        zfront, zback = -self.dist, self.dist

        viewM = proj3d.view_transformation(E, R, V)
        projM = self._projection(zfront, zback)
        M0 = np.dot(viewM, worldM)
        M = np.dot(projM, M0)
        return M

    def mouse_init(self, rotate_btn=1, zoom_btn=3):
        """
        Initializes mouse button callbacks to enable 3D rotation of the axes.
        Also optionally sets the mouse buttons for 3D rotation and zooming.

        Parameters
        ----------
        rotate_btn : int or list of int
            The mouse button or buttons to use for 3D rotation of the axes;
            defaults to 1.
        zoom_btn : int or list of int
            The mouse button or buttons to use to zoom the 3D axes; defaults to
            3.
        """
        self.button_pressed = None
        self._cids = [
            self.figure.canvas.mpl_connect(
                'motion_notify_event', self._on_move),
            self.figure.canvas.mpl_connect(
                'button_press_event', self._button_press),
            self.figure.canvas.mpl_connect(
                'button_release_event', self._button_release),
        ]
        # coerce scalars into array-like, then convert into
        # a regular list to avoid comparisons against None
        # which breaks in recent versions of numpy.
        self._rotate_btn = np.atleast_1d(rotate_btn).tolist()
        self._zoom_btn = np.atleast_1d(zoom_btn).tolist()

    def can_zoom(self):
        """
        Return *True* if this axes supports the zoom box button functionality.

        3D axes objects do not use the zoom box button.
        """
        return False

    def can_pan(self):
        """
        Return *True* if this axes supports the pan/zoom button functionality.

        3D axes objects do not use the pan/zoom button.
        """
        return False

    def cla(self):
        # docstring inherited.

        super().cla()
        self.zaxis.cla()

        if self._sharez is not None:
            self.zaxis.major = self._sharez.zaxis.major
            self.zaxis.minor = self._sharez.zaxis.minor
            z0, z1 = self._sharez.get_zlim()
            self.set_zlim(z0, z1, emit=False, auto=None)
            self.zaxis._set_scale(self._sharez.zaxis.get_scale())
        else:
            self.zaxis._set_scale('linear')
            try:
                self.set_zlim(0, 1)
            except TypeError:
                pass

        self._autoscaleZon = True
        self._zmargin = 0

        self.grid(rcParams['axes3d.grid'])

    def disable_mouse_rotation(self):
        """Disable mouse button callbacks."""
        # Disconnect the various events we set.
        for cid in self._cids:
            self.figure.canvas.mpl_disconnect(cid)
        self._cids = []

    def _button_press(self, event):
        if event.inaxes == self:
            self.button_pressed = event.button
            self.sx, self.sy = event.xdata, event.ydata

    def _button_release(self, event):
        self.button_pressed = None

    def format_zdata(self, z):
        """
        Return *z* string formatted.  This function will use the
        :attr:`fmt_zdata` attribute if it is callable, else will fall
        back on the zaxis major formatter
        """
        try:
            return self.fmt_zdata(z)
        except (AttributeError, TypeError):
            func = self.zaxis.get_major_formatter().format_data_short
            val = func(z)
            return val

    def format_coord(self, xd, yd):
        """
        Given the 2D view coordinates attempt to guess a 3D coordinate.
        Looks for the nearest edge to the point and then assumes that
        the point is at the same z location as the nearest point on the edge.
        """

        if self.M is None:
            return ''

        if self.button_pressed in self._rotate_btn:
            return 'azimuth={:.0f} deg, elevation={:.0f} deg '.format(
                self.azim, self.elev)
            # ignore xd and yd and display angles instead

        # nearest edge
        p0, p1 = min(self.tunit_edges(),
                     key=lambda edge: proj3d._line2d_seg_dist(
                         edge[0], edge[1], (xd, yd)))

        # scale the z value to match
        x0, y0, z0 = p0
        x1, y1, z1 = p1
        d0 = np.hypot(x0-xd, y0-yd)
        d1 = np.hypot(x1-xd, y1-yd)
        dt = d0+d1
        z = d1/dt * z0 + d0/dt * z1

        x, y, z = proj3d.inv_transform(xd, yd, z, self.M)

        xs = self.format_xdata(x)
        ys = self.format_ydata(y)
        zs = self.format_zdata(z)
        return 'x=%s, y=%s, z=%s' % (xs, ys, zs)

    def _on_move(self, event):
        """Mouse moving

        button-1 rotates by default.  Can be set explicitly in mouse_init().
        button-3 zooms by default.  Can be set explicitly in mouse_init().
        """

        if not self.button_pressed:
            return

        if self.M is None:
            return

        x, y = event.xdata, event.ydata
        # In case the mouse is out of bounds.
        if x is None:
            return

        dx, dy = x - self.sx, y - self.sy
        w = self._pseudo_w
        h = self._pseudo_h
        self.sx, self.sy = x, y

        # Rotation
        if self.button_pressed in self._rotate_btn:
            # rotate viewing point
            # get the x and y pixel coords
            if dx == 0 and dy == 0:
                return
            self.elev = art3d._norm_angle(self.elev - (dy/h)*180)
            self.azim = art3d._norm_angle(self.azim - (dx/w)*180)
            self.get_proj()
            self.stale = True
            self.figure.canvas.draw_idle()

#        elif self.button_pressed == 2:
            # pan view
            # project xv, yv, zv -> xw, yw, zw
            # pan
#            pass

        # Zoom
        elif self.button_pressed in self._zoom_btn:
            # zoom view
            # hmmm..this needs some help from clipping....
            minx, maxx, miny, maxy, minz, maxz = self.get_w_lims()
            df = 1-((h - dy)/h)
            dx = (maxx-minx)*df
            dy = (maxy-miny)*df
            dz = (maxz-minz)*df
            self.set_xlim3d(minx - dx, maxx + dx)
            self.set_ylim3d(miny - dy, maxy + dy)
            self.set_zlim3d(minz - dz, maxz + dz)
            self.get_proj()
            self.figure.canvas.draw_idle()

    def set_zlabel(self, zlabel, fontdict=None, labelpad=None, **kwargs):
        '''
        Set zlabel.  See doc for :meth:`set_ylabel` for description.
        '''
        if labelpad is not None:
            self.zaxis.labelpad = labelpad
        return self.zaxis.set_label_text(zlabel, fontdict, **kwargs)

    def get_zlabel(self):
        """
        Get the z-label text string.

        .. versionadded :: 1.1.0
            This function was added, but not tested. Please report any bugs.
        """
        label = self.zaxis.get_label()
        return label.get_text()

    #### Axes rectangle characteristics

    def get_frame_on(self):
        """
        Get whether the 3D axes panels are drawn.

        .. versionadded :: 1.1.0
        """
        return self._frameon

    def set_frame_on(self, b):
        """
        Set whether the 3D axes panels are drawn.

        .. versionadded :: 1.1.0

        Parameters
        ----------
        b : bool
        """
        self._frameon = bool(b)
        self.stale = True

    def grid(self, b=True, **kwargs):
        '''
        Set / unset 3D grid.

        .. note::

            Currently, this function does not behave the same as
            :meth:`matplotlib.axes.Axes.grid`, but it is intended to
            eventually support that behavior.

        .. versionadded :: 1.1.0
        '''
        # TODO: Operate on each axes separately
        if len(kwargs):
            b = True
        self._draw_grid = b
        self.stale = True

    def locator_params(self, axis='both', tight=None, **kwargs):
        """
        Convenience method for controlling tick locators.

        See :meth:`matplotlib.axes.Axes.locator_params` for full
        documentation.  Note that this is for Axes3D objects,
        therefore, setting *axis* to 'both' will result in the
        parameters being set for all three axes.  Also, *axis*
        can also take a value of 'z' to apply parameters to the
        z axis.

        .. versionadded :: 1.1.0
            This function was added, but not tested. Please report any bugs.
        """
        _x = axis in ['x', 'both']
        _y = axis in ['y', 'both']
        _z = axis in ['z', 'both']
        if _x:
            self.xaxis.get_major_locator().set_params(**kwargs)
        if _y:
            self.yaxis.get_major_locator().set_params(**kwargs)
        if _z:
            self.zaxis.get_major_locator().set_params(**kwargs)
        self.autoscale_view(tight=tight, scalex=_x, scaley=_y, scalez=_z)

    def tick_params(self, axis='both', **kwargs):
        """
        Convenience method for changing the appearance of ticks and
        tick labels.

        See :meth:`matplotlib.axes.Axes.tick_params` for more complete
        documentation.

        The only difference is that setting *axis* to 'both' will
        mean that the settings are applied to all three axes. Also,
        the *axis* parameter also accepts a value of 'z', which
        would mean to apply to only the z-axis.

        Also, because of how Axes3D objects are drawn very differently
        from regular 2D axes, some of these settings may have
        ambiguous meaning.  For simplicity, the 'z' axis will
        accept settings as if it was like the 'y' axis.

        .. note::
            While this function is currently implemented, the core part
            of the Axes3D object may ignore some of these settings.
            Future releases will fix this. Priority will be given to
            those who file bugs.

        .. versionadded :: 1.1.0
        """
        cbook._check_in_list(['x', 'y', 'z', 'both'], axis=axis)
        if axis in ['x', 'y', 'both']:
            super().tick_params(axis, **kwargs)
        if axis in ['z', 'both']:
            zkw = dict(kwargs)
            zkw.pop('top', None)
            zkw.pop('bottom', None)
            zkw.pop('labeltop', None)
            zkw.pop('labelbottom', None)
            self.zaxis.set_tick_params(**zkw)

    ### data limits, ticks, tick labels, and formatting

    def invert_zaxis(self):
        """
        Invert the z-axis.

        .. versionadded :: 1.1.0
            This function was added, but not tested. Please report any bugs.
        """
        bottom, top = self.get_zlim()
        self.set_zlim(top, bottom, auto=None)

    def zaxis_inverted(self):
        '''
        Returns True if the z-axis is inverted.

        .. versionadded :: 1.1.0
        '''
        bottom, top = self.get_zlim()
        return top < bottom

    def get_zbound(self):
        """
        Return the lower and upper z-axis bounds, in increasing order.

        .. versionadded :: 1.1.0
        """
        bottom, top = self.get_zlim()
        if bottom < top:
            return bottom, top
        else:
            return top, bottom

    def set_zbound(self, lower=None, upper=None):
        """
        Set the lower and upper numerical bounds of the z-axis.
        This method will honor axes inversion regardless of parameter order.
        It will not change the :attr:`_autoscaleZon` attribute.

        .. versionadded :: 1.1.0
        """
        if upper is None and np.iterable(lower):
            lower, upper = lower
        old_lower, old_upper = self.get_zbound()
        if lower is None:
            lower = old_lower
        if upper is None:
            upper = old_upper

        if self.zaxis_inverted():
            if lower < upper:
                self.set_zlim(upper, lower, auto=None)
            else:
                self.set_zlim(lower, upper, auto=None)
        else:
            if lower < upper:
                self.set_zlim(lower, upper, auto=None)
            else:
                self.set_zlim(upper, lower, auto=None)

    def text(self, x, y, z, s, zdir=None, **kwargs):
        '''
        Add text to the plot. kwargs will be passed on to Axes.text,
        except for the `zdir` keyword, which sets the direction to be
        used as the z direction.
        '''
        text = super().text(x, y, s, **kwargs)
        art3d.text_2d_to_3d(text, z, zdir)
        return text

    text3D = text
    text2D = Axes.text

    def plot(self, xs, ys, *args, zdir='z', **kwargs):
        """
        Plot 2D or 3D data.

        Parameters
        ----------
        xs : 1D array-like
            x coordinates of vertices.
        ys : 1D array-like
            y coordinates of vertices.
        zs : scalar or 1D array-like
            z coordinates of vertices; either one for all points or one for
            each point.
        zdir : {'x', 'y', 'z'}
            When plotting 2D data, the direction to use as z ('x', 'y' or 'z');
            defaults to 'z'.
        **kwargs
            Other arguments are forwarded to `matplotlib.axes.Axes.plot`.
        """
        had_data = self.has_data()

        # `zs` can be passed positionally or as keyword; checking whether
        # args[0] is a string matches the behavior of 2D `plot` (via
        # `_process_plot_var_args`).
        if args and not isinstance(args[0], str):
            zs, *args = args
            if 'zs' in kwargs:
                raise TypeError("plot() for multiple values for argument 'z'")
        else:
            zs = kwargs.pop('zs', 0)

        # Match length
        zs = np.broadcast_to(zs, len(xs))

        lines = super().plot(xs, ys, *args, **kwargs)
        for line in lines:
            art3d.line_2d_to_3d(line, zs=zs, zdir=zdir)

        xs, ys, zs = art3d.juggle_axes(xs, ys, zs, zdir)
        self.auto_scale_xyz(xs, ys, zs, had_data)
        return lines

    plot3D = plot

    def plot_surface(self, X, Y, Z, *args, norm=None, vmin=None,
                     vmax=None, lightsource=None, **kwargs):
        """
        Create a surface plot.

        By default it will be colored in shades of a solid color, but it also
        supports color mapping by supplying the *cmap* argument.

        .. note::

           The *rcount* and *ccount* kwargs, which both default to 50,
           determine the maximum number of samples used in each direction.  If
           the input data is larger, it will be downsampled (by slicing) to
           these numbers of points.

        Parameters
        ----------
        X, Y, Z : 2d arrays
            Data values.

        rcount, ccount : int
            Maximum number of samples used in each direction.  If the input
            data is larger, it will be downsampled (by slicing) to these
            numbers of points.  Defaults to 50.

            .. versionadded:: 2.0

        rstride, cstride : int
            Downsampling stride in each direction.  These arguments are
            mutually exclusive with *rcount* and *ccount*.  If only one of
            *rstride* or *cstride* is set, the other defaults to 10.

            'classic' mode uses a default of ``rstride = cstride = 10`` instead
            of the new default of ``rcount = ccount = 50``.

        color : color-like
            Color of the surface patches.

        cmap : Colormap
            Colormap of the surface patches.

        facecolors : array-like of colors.
            Colors of each individual patch.

        norm : Normalize
            Normalization for the colormap.

        vmin, vmax : float
            Bounds for the normalization.

        shade : bool
            Whether to shade the facecolors. Defaults to True. Shading is
            always disabled when `cmap` is specified.

        lightsource : `~matplotlib.colors.LightSource`
            The lightsource to use when `shade` is True.

        **kwargs
            Other arguments are forwarded to `.Poly3DCollection`.
        """

        had_data = self.has_data()

        if Z.ndim != 2:
            raise ValueError("Argument Z must be 2-dimensional.")
        if np.any(np.isnan(Z)):
            cbook._warn_external(
                "Z contains NaN values. This may result in rendering "
                "artifacts.")

        # TODO: Support masked arrays
        X, Y, Z = np.broadcast_arrays(X, Y, Z)
        rows, cols = Z.shape

        has_stride = 'rstride' in kwargs or 'cstride' in kwargs
        has_count = 'rcount' in kwargs or 'ccount' in kwargs

        if has_stride and has_count:
            raise ValueError("Cannot specify both stride and count arguments")

        rstride = kwargs.pop('rstride', 10)
        cstride = kwargs.pop('cstride', 10)
        rcount = kwargs.pop('rcount', 50)
        ccount = kwargs.pop('ccount', 50)

        if rcParams['_internal.classic_mode']:
            # Strides have priority over counts in classic mode.
            # So, only compute strides from counts
            # if counts were explicitly given
            compute_strides = has_count
        else:
            # If the strides are provided then it has priority.
            # Otherwise, compute the strides from the counts.
            compute_strides = not has_stride

        if compute_strides:
            rstride = int(max(np.ceil(rows / rcount), 1))
            cstride = int(max(np.ceil(cols / ccount), 1))

        if 'facecolors' in kwargs:
            fcolors = kwargs.pop('facecolors')
        else:
            color = kwargs.pop('color', None)
            if color is None:
                color = self._get_lines.get_next_color()
            color = np.array(mcolors.to_rgba(color))
            fcolors = None

        cmap = kwargs.get('cmap', None)
        shade = kwargs.pop('shade', cmap is None)
        if shade is None:
            cbook.warn_deprecated(
                "3.1",
                message="Passing shade=None to Axes3D.plot_surface() is "
                        "deprecated since matplotlib 3.1 and will change its "
                        "semantic or raise an error in matplotlib 3.3. "
                        "Please use shade=False instead.")

        # evenly spaced, and including both endpoints
        row_inds = list(range(0, rows-1, rstride)) + [rows-1]
        col_inds = list(range(0, cols-1, cstride)) + [cols-1]

        colset = []  # the sampled facecolor
        polys = []
        for rs, rs_next in zip(row_inds[:-1], row_inds[1:]):
            for cs, cs_next in zip(col_inds[:-1], col_inds[1:]):
                ps = [
                    # +1 ensures we share edges between polygons
                    cbook._array_perimeter(a[rs:rs_next+1, cs:cs_next+1])
                    for a in (X, Y, Z)
                ]
                # ps = np.stack(ps, axis=-1)
                ps = np.array(ps).T
                polys.append(ps)

                if fcolors is not None:
                    colset.append(fcolors[rs][cs])

        # note that the striding causes some polygons to have more coordinates
        # than others
        polyc = art3d.Poly3DCollection(polys, *args, **kwargs)

        if fcolors is not None:
            if shade:
                colset = self._shade_colors(
                    colset, self._generate_normals(polys), lightsource)
            polyc.set_facecolors(colset)
            polyc.set_edgecolors(colset)
        elif cmap:
            # doesn't vectorize because polys is jagged
            avg_z = np.array([ps[:, 2].mean() for ps in polys])
            polyc.set_array(avg_z)
            if vmin is not None or vmax is not None:
                polyc.set_clim(vmin, vmax)
            if norm is not None:
                polyc.set_norm(norm)
        else:
            if shade:
                colset = self._shade_colors(
                    color, self._generate_normals(polys), lightsource)
            else:
                colset = color
            polyc.set_facecolors(colset)

        self.add_collection(polyc)
        self.auto_scale_xyz(X, Y, Z, had_data)

        return polyc

    def _generate_normals(self, polygons):
        """
        Takes a list of polygons and return an array of their normals.

        Normals point towards the viewer for a face with its vertices in
        counterclockwise order, following the right hand rule.

        Uses three points equally spaced around the polygon.
        This normal of course might not make sense for polygons with more than
        three points not lying in a plane, but it's a plausible and fast
        approximation.

        Parameters
        ----------
        polygons: list of (M_i, 3) array-like, or (..., M, 3) array-like
            A sequence of polygons to compute normals for, which can have
            varying numbers of vertices. If the polygons all have the same
            number of vertices and array is passed, then the operation will
            be vectorized.

        Returns
        -------
        normals: (..., 3) array-like
            A normal vector estimated for the polygon.

        """
        if isinstance(polygons, np.ndarray):
            # optimization: polygons all have the same number of points, so can
            # vectorize
            n = polygons.shape[-2]
            i1, i2, i3 = 0, n//3, 2*n//3
            v1 = polygons[..., i1, :] - polygons[..., i2, :]
            v2 = polygons[..., i2, :] - polygons[..., i3, :]
        else:
            # The subtraction doesn't vectorize because polygons is jagged.
            v1 = np.empty((len(polygons), 3))
            v2 = np.empty((len(polygons), 3))
            for poly_i, ps in enumerate(polygons):
                n = len(ps)
                i1, i2, i3 = 0, n//3, 2*n//3
                v1[poly_i, :] = ps[i1, :] - ps[i2, :]
                v2[poly_i, :] = ps[i2, :] - ps[i3, :]
        return np.cross(v1, v2)

    def _shade_colors(self, color, normals, lightsource=None):
        """
        Shade *color* using normal vectors given by *normals*.
        *color* can also be an array of the same length as *normals*.
        """
        if lightsource is None:
            # chosen for backwards-compatibility
            lightsource = LightSource(azdeg=225, altdeg=19.4712)

        with np.errstate(invalid="ignore"):
            shade = ((normals / np.linalg.norm(normals, axis=1, keepdims=True))
                     @ lightsource.direction)
        mask = ~np.isnan(shade)

        if mask.any():
            # convert dot product to allowed shading fractions
            in_norm = Normalize(-1, 1)
            out_norm = Normalize(0.3, 1).inverse

            def norm(x):
                return out_norm(in_norm(x))

            shade[~mask] = 0

            color = mcolors.to_rgba_array(color)
            # shape of color should be (M, 4) (where M is number of faces)
            # shape of shade should be (M,)
            # colors should have final shape of (M, 4)
            alpha = color[:, 3]
            colors = norm(shade)[:, np.newaxis] * color
            colors[:, 3] = alpha
        else:
            colors = np.asanyarray(color).copy()

        return colors

    def plot_wireframe(self, X, Y, Z, *args, **kwargs):
        """
        Plot a 3D wireframe.

        .. note::

           The *rcount* and *ccount* kwargs, which both default to 50,
           determine the maximum number of samples used in each direction.  If
           the input data is larger, it will be downsampled (by slicing) to
           these numbers of points.

        Parameters
        ----------
        X, Y, Z : 2d arrays
            Data values.

        rcount, ccount : int
            Maximum number of samples used in each direction.  If the input
            data is larger, it will be downsampled (by slicing) to these
            numbers of points.  Setting a count to zero causes the data to be
            not sampled in the corresponding direction, producing a 3D line
            plot rather than a wireframe plot.  Defaults to 50.

            .. versionadded:: 2.0

        rstride, cstride : int
            Downsampling stride in each direction.  These arguments are
            mutually exclusive with *rcount* and *ccount*.  If only one of
            *rstride* or *cstride* is set, the other defaults to 1.  Setting a
            stride to zero causes the data to be not sampled in the
            corresponding direction, producing a 3D line plot rather than a
            wireframe plot.

            'classic' mode uses a default of ``rstride = cstride = 1`` instead
            of the new default of ``rcount = ccount = 50``.

        **kwargs
            Other arguments are forwarded to `.Line3DCollection`.
        """

        had_data = self.has_data()
        if Z.ndim != 2:
            raise ValueError("Argument Z must be 2-dimensional.")
        # FIXME: Support masked arrays
        X, Y, Z = np.broadcast_arrays(X, Y, Z)
        rows, cols = Z.shape

        has_stride = 'rstride' in kwargs or 'cstride' in kwargs
        has_count = 'rcount' in kwargs or 'ccount' in kwargs

        if has_stride and has_count:
            raise ValueError("Cannot specify both stride and count arguments")

        rstride = kwargs.pop('rstride', 1)
        cstride = kwargs.pop('cstride', 1)
        rcount = kwargs.pop('rcount', 50)
        ccount = kwargs.pop('ccount', 50)

        if rcParams['_internal.classic_mode']:
            # Strides have priority over counts in classic mode.
            # So, only compute strides from counts
            # if counts were explicitly given
            if has_count:
                rstride = int(max(np.ceil(rows / rcount), 1)) if rcount else 0
                cstride = int(max(np.ceil(cols / ccount), 1)) if ccount else 0
        else:
            # If the strides are provided then it has priority.
            # Otherwise, compute the strides from the counts.
            if not has_stride:
                rstride = int(max(np.ceil(rows / rcount), 1)) if rcount else 0
                cstride = int(max(np.ceil(cols / ccount), 1)) if ccount else 0

        # We want two sets of lines, one running along the "rows" of
        # Z and another set of lines running along the "columns" of Z.
        # This transpose will make it easy to obtain the columns.
        tX, tY, tZ = np.transpose(X), np.transpose(Y), np.transpose(Z)

        if rstride:
            rii = list(range(0, rows, rstride))
            # Add the last index only if needed
            if rows > 0 and rii[-1] != (rows - 1):
                rii += [rows-1]
        else:
            rii = []
        if cstride:
            cii = list(range(0, cols, cstride))
            # Add the last index only if needed
            if cols > 0 and cii[-1] != (cols - 1):
                cii += [cols-1]
        else:
            cii = []

        if rstride == 0 and cstride == 0:
            raise ValueError("Either rstride or cstride must be non zero")

        # If the inputs were empty, then just
        # reset everything.
        if Z.size == 0:
            rii = []
            cii = []

        xlines = [X[i] for i in rii]
        ylines = [Y[i] for i in rii]
        zlines = [Z[i] for i in rii]

        txlines = [tX[i] for i in cii]
        tylines = [tY[i] for i in cii]
        tzlines = [tZ[i] for i in cii]

        lines = ([list(zip(xl, yl, zl))
                  for xl, yl, zl in zip(xlines, ylines, zlines)]
                + [list(zip(xl, yl, zl))
                   for xl, yl, zl in zip(txlines, tylines, tzlines)])

        linec = art3d.Line3DCollection(lines, *args, **kwargs)
        self.add_collection(linec)
        self.auto_scale_xyz(X, Y, Z, had_data)

        return linec

    def plot_trisurf(self, *args, color=None, norm=None, vmin=None, vmax=None,
                     lightsource=None, **kwargs):
        """
        Plot a triangulated surface.

        The (optional) triangulation can be specified in one of two ways;
        either::

          plot_trisurf(triangulation, ...)

        where triangulation is a :class:`~matplotlib.tri.Triangulation`
        object, or::

          plot_trisurf(X, Y, ...)
          plot_trisurf(X, Y, triangles, ...)
          plot_trisurf(X, Y, triangles=triangles, ...)

        in which case a Triangulation object will be created.  See
        :class:`~matplotlib.tri.Triangulation` for a explanation of
        these possibilities.

        The remaining arguments are::

          plot_trisurf(..., Z)

        where *Z* is the array of values to contour, one per point
        in the triangulation.

        Parameters
        ----------
        X, Y, Z : array-like
            Data values as 1D arrays.
        color
            Color of the surface patches.
        cmap
            A colormap for the surface patches.
        norm : Normalize
            An instance of Normalize to map values to colors.
        vmin, vmax : scalar, optional, default: None
            Minimum and maximum value to map.
        shade : bool
            Whether to shade the facecolors. Defaults to True. Shading is
            always disabled when *cmap* is specified.
        lightsource : `~matplotlib.colors.LightSource`
            The lightsource to use when *shade* is True.
        **kwargs
            All other arguments are passed on to
            :class:`~mpl_toolkits.mplot3d.art3d.Poly3DCollection`

        Examples
        --------
        .. plot:: gallery/mplot3d/trisurf3d.py
        .. plot:: gallery/mplot3d/trisurf3d_2.py

        .. versionadded:: 1.2.0
            This plotting function was added for the v1.2.0 release.
        """

        had_data = self.has_data()

        # TODO: Support custom face colours
        if color is None:
            color = self._get_lines.get_next_color()
        color = np.array(mcolors.to_rgba(color))

        cmap = kwargs.get('cmap', None)
        shade = kwargs.pop('shade', cmap is None)

        tri, args, kwargs = \
            Triangulation.get_from_args_and_kwargs(*args, **kwargs)
        try:
            z = kwargs.pop('Z')
        except KeyError:
            # We do this so Z doesn't get passed as an arg to PolyCollection
            z, *args = args
        z = np.asarray(z)

        triangles = tri.get_masked_triangles()
        xt = tri.x[triangles]
        yt = tri.y[triangles]
        zt = z[triangles]
        verts = np.stack((xt, yt, zt), axis=-1)

        polyc = art3d.Poly3DCollection(verts, *args, **kwargs)

        if cmap:
            # average over the three points of each triangle
            avg_z = verts[:, :, 2].mean(axis=1)
            polyc.set_array(avg_z)
            if vmin is not None or vmax is not None:
                polyc.set_clim(vmin, vmax)
            if norm is not None:
                polyc.set_norm(norm)
        else:
            if shade:
                normals = self._generate_normals(verts)
                colset = self._shade_colors(color, normals, lightsource)
            else:
                colset = color
            polyc.set_facecolors(colset)

        self.add_collection(polyc)
        self.auto_scale_xyz(tri.x, tri.y, z, had_data)

        return polyc

    def _3d_extend_contour(self, cset, stride=5):
        '''
        Extend a contour in 3D by creating
        '''

        levels = cset.levels
        colls = cset.collections
        dz = (levels[1] - levels[0]) / 2

        for z, linec in zip(levels, colls):
            paths = linec.get_paths()
            if not paths:
                continue
            topverts = art3d._paths_to_3d_segments(paths, z - dz)
            botverts = art3d._paths_to_3d_segments(paths, z + dz)

            color = linec.get_color()[0]

            polyverts = []
            normals = []
            nsteps = round(len(topverts[0]) / stride)
            if nsteps <= 1:
                if len(topverts[0]) > 1:
                    nsteps = 2
                else:
                    continue

            stepsize = (len(topverts[0]) - 1) / (nsteps - 1)
            for i in range(int(round(nsteps)) - 1):
                i1 = int(round(i * stepsize))
                i2 = int(round((i + 1) * stepsize))
                polyverts.append([topverts[0][i1],
                                  topverts[0][i2],
                                  botverts[0][i2],
                                  botverts[0][i1]])

            # all polygons have 4 vertices, so vectorize
            polyverts = np.array(polyverts)
            normals = self._generate_normals(polyverts)

            colors = self._shade_colors(color, normals)
            colors2 = self._shade_colors(color, normals)
            polycol = art3d.Poly3DCollection(polyverts,
                                             facecolors=colors,
                                             edgecolors=colors2)
            polycol.set_sort_zpos(z)
            self.add_collection3d(polycol)

        for col in colls:
            self.collections.remove(col)

    def add_contour_set(
            self, cset, extend3d=False, stride=5, zdir='z', offset=None):
        zdir = '-' + zdir
        if extend3d:
            self._3d_extend_contour(cset, stride)
        else:
            for z, linec in zip(cset.levels, cset.collections):
                if offset is not None:
                    z = offset
                art3d.line_collection_2d_to_3d(linec, z, zdir=zdir)

    def add_contourf_set(self, cset, zdir='z', offset=None):
        zdir = '-' + zdir
        for z, linec in zip(cset.levels, cset.collections):
            if offset is not None:
                z = offset
            art3d.poly_collection_2d_to_3d(linec, z, zdir=zdir)
            linec.set_sort_zpos(z)

    def contour(self, X, Y, Z, *args,
                extend3d=False, stride=5, zdir='z', offset=None, **kwargs):
        """
        Create a 3D contour plot.

        Parameters
        ----------
        X, Y, Z : array-likes
            Input data.
        extend3d : bool
            Whether to extend contour in 3D; defaults to False.
        stride : int
            Step size for extending contour.
        zdir : {'x', 'y', 'z'}
            The direction to use; defaults to 'z'.
        offset : scalar
            If specified, plot a projection of the contour lines at this
            position in a plane normal to zdir
        *args, **kwargs
            Other arguments are forwarded to `matplotlib.axes.Axes.contour`.

        Returns
        -------
        matplotlib.contour.QuadContourSet
        """
        had_data = self.has_data()

        jX, jY, jZ = art3d.rotate_axes(X, Y, Z, zdir)
        cset = super().contour(jX, jY, jZ, *args, **kwargs)
        self.add_contour_set(cset, extend3d, stride, zdir, offset)

        self.auto_scale_xyz(X, Y, Z, had_data)
        return cset

    contour3D = contour

    def tricontour(self, *args,
                   extend3d=False, stride=5, zdir='z', offset=None, **kwargs):
        """
        Create a 3D contour plot.

        .. versionchanged:: 1.3.0
            Added support for custom triangulations

        .. note::
            This method currently produces incorrect output due to a
            longstanding bug in 3D PolyCollection rendering.

        Parameters
        ----------
        X, Y, Z : array-likes
            Input data.
        extend3d : bool
            Whether to extend contour in 3D; defaults to False.
        stride : int
            Step size for extending contour.
        zdir : {'x', 'y', 'z'}
            The direction to use; defaults to 'z'.
        offset : scalar
            If specified, plot a projection of the contour lines at this
            position in a plane normal to zdir
        *args, **kwargs
            Other arguments are forwarded to `matplotlib.axes.Axes.tricontour`.

        Returns
        -------
        matplotlib.tri.tricontour.TriContourSet
        """
        had_data = self.has_data()

        tri, args, kwargs = Triangulation.get_from_args_and_kwargs(
                *args, **kwargs)
        X = tri.x
        Y = tri.y
        if 'Z' in kwargs:
            Z = kwargs.pop('Z')
        else:
            # We do this so Z doesn't get passed as an arg to Axes.tricontour
            Z, *args = args

        jX, jY, jZ = art3d.rotate_axes(X, Y, Z, zdir)
        tri = Triangulation(jX, jY, tri.triangles, tri.mask)

        cset = super().tricontour(tri, jZ, *args, **kwargs)
        self.add_contour_set(cset, extend3d, stride, zdir, offset)

        self.auto_scale_xyz(X, Y, Z, had_data)
        return cset

    def contourf(self, X, Y, Z, *args, zdir='z', offset=None, **kwargs):
        """
        Create a 3D filled contour plot.

        Parameters
        ----------
        X, Y, Z : array-likes
            Input data.
        zdir : {'x', 'y', 'z'}
            The direction to use; defaults to 'z'.
        offset : scalar
            If specified, plot a projection of the contour lines at this
            position in a plane normal to zdir
        *args, **kwargs
            Other arguments are forwarded to `matplotlib.axes.Axes.contourf`.

        Returns
        -------
        matplotlib.contour.QuadContourSet

        Notes
        -----
        .. versionadded:: 1.1.0
            The *zdir* and *offset* parameters.
        """
        had_data = self.has_data()

        jX, jY, jZ = art3d.rotate_axes(X, Y, Z, zdir)
        cset = super().contourf(jX, jY, jZ, *args, **kwargs)
        self.add_contourf_set(cset, zdir, offset)

        self.auto_scale_xyz(X, Y, Z, had_data)
        return cset

    contourf3D = contourf

    def tricontourf(self, *args, zdir='z', offset=None, **kwargs):
        """
        Create a 3D filled contour plot.

        .. note::
            This method currently produces incorrect output due to a
            longstanding bug in 3D PolyCollection rendering.

        Parameters
        ----------
        X, Y, Z : array-likes
            Input data.
        zdir : {'x', 'y', 'z'}
            The direction to use; defaults to 'z'.
        offset : scalar
            If specified, plot a projection of the contour lines at this
            position in a plane normal to zdir
        *args, **kwargs
            Other arguments are forwarded to
            `matplotlib.axes.Axes.tricontourf`.

        Returns
        -------
        matplotlib.tri.tricontour.TriContourSet

        Notes
        -----
        .. versionadded:: 1.1.0
            The *zdir* and *offset* parameters.
        .. versionchanged:: 1.3.0
            Added support for custom triangulations
        """
        had_data = self.has_data()

        tri, args, kwargs = Triangulation.get_from_args_and_kwargs(
                *args, **kwargs)
        X = tri.x
        Y = tri.y
        if 'Z' in kwargs:
            Z = kwargs.pop('Z')
        else:
            # We do this so Z doesn't get passed as an arg to Axes.tricontourf
            Z, *args = args

        jX, jY, jZ = art3d.rotate_axes(X, Y, Z, zdir)
        tri = Triangulation(jX, jY, tri.triangles, tri.mask)

        cset = super().tricontourf(tri, jZ, *args, **kwargs)
        self.add_contourf_set(cset, zdir, offset)

        self.auto_scale_xyz(X, Y, Z, had_data)
        return cset

    def add_collection3d(self, col, zs=0, zdir='z'):
        '''
        Add a 3D collection object to the plot.

        2D collection types are converted to a 3D version by
        modifying the object and adding z coordinate information.

        Supported are:
            - PolyCollection
            - LineCollection
            - PatchCollection
        '''
        zvals = np.atleast_1d(zs)
        zsortval = (np.min(zvals) if zvals.size
                    else 0)  # FIXME: arbitrary default

        # FIXME: use issubclass() (although, then a 3D collection
        #       object would also pass.)  Maybe have a collection3d
        #       abstract class to test for and exclude?
        if type(col) is mcoll.PolyCollection:
            art3d.poly_collection_2d_to_3d(col, zs=zs, zdir=zdir)
            col.set_sort_zpos(zsortval)
        elif type(col) is mcoll.LineCollection:
            art3d.line_collection_2d_to_3d(col, zs=zs, zdir=zdir)
            col.set_sort_zpos(zsortval)
        elif type(col) is mcoll.PatchCollection:
            art3d.patch_collection_2d_to_3d(col, zs=zs, zdir=zdir)
            col.set_sort_zpos(zsortval)

        super().add_collection(col)

    def scatter(self, xs, ys, zs=0, zdir='z', s=20, c=None, depthshade=True,
                *args, **kwargs):
        """
        Create a scatter plot.

        Parameters
        ----------
        xs, ys : array-like
             The data positions.
        zs : float or array-like, optional, default: 0
            The z-positions. Either an array of the same length as *xs* and
            *ys* or a single value to place all points in the same plane.
        zdir : {'x', 'y', 'z', '-x', '-y', '-z'}, optional, default: 'z'
            The axis direction for the *zs*. This is useful when plotting 2D
            data on a 3D Axes. The data must be passed as *xs*, *ys*. Setting
            *zdir* to 'y' then plots the data to the x-z-plane.

            See also :doc:`/gallery/mplot3d/2dcollections3d`.

        s : scalar or array-like, optional, default: 20
            The marker size in points**2. Either an array of the same length
            as *xs* and *ys* or a single value to make all markers the same
            size.
        c : color, sequence, or sequence of colors, optional
            The marker color. Possible values:

            - A single color format string.
            - A sequence of colors of length n.
            - A sequence of n numbers to be mapped to colors using *cmap* and
              *norm*.
            - A 2-D array in which the rows are RGB or RGBA.

            For more details see the *c* argument of `~.axes.Axes.scatter`.
        depthshade : bool, optional, default: True
            Whether to shade the scatter markers to give the appearance of
            depth.
        **kwargs
            All other arguments are passed on to `~.axes.Axes.scatter`.

        Returns
        -------
        paths : `~matplotlib.collections.PathCollection`
        """

        had_data = self.has_data()

        xs, ys, zs = np.broadcast_arrays(
            *[np.ravel(np.ma.filled(t, np.nan)) for t in [xs, ys, zs]])
        s = np.ma.ravel(s)  # This doesn't have to match x, y in size.

        xs, ys, zs, s, c = cbook.delete_masked_points(xs, ys, zs, s, c)

        patches = super().scatter(xs, ys, s=s, c=c, *args, **kwargs)
        art3d.patch_collection_2d_to_3d(patches, zs=zs, zdir=zdir,
                                        depthshade=depthshade)

        if self._zmargin < 0.05 and xs.size > 0:
            self.set_zmargin(0.05)

        self.auto_scale_xyz(xs, ys, zs, had_data)

        return patches

    scatter3D = scatter

    def bar(self, left, height, zs=0, zdir='z', *args, **kwargs):
        """
        Add 2D bar(s).

        Parameters
        ----------
        left : 1D array-like
            The x coordinates of the left sides of the bars.
        height : 1D array-like
            The height of the bars.
        zs : scalar or 1D array-like
            Z coordinate of bars; if a single value is specified, it will be
            used for all bars.
        zdir : {'x', 'y', 'z'}
            When plotting 2D data, the direction to use as z ('x', 'y' or 'z');
            defaults to 'z'.
        **kwargs
            Other arguments are forwarded to `matplotlib.axes.Axes.bar`.

        Returns
        -------
        mpl_toolkits.mplot3d.art3d.Patch3DCollection
        """
        had_data = self.has_data()

        patches = super().bar(left, height, *args, **kwargs)

        zs = np.broadcast_to(zs, len(left))

        verts = []
        verts_zs = []
        for p, z in zip(patches, zs):
            vs = art3d._get_patch_verts(p)
            verts += vs.tolist()
            verts_zs += [z] * len(vs)
            art3d.patch_2d_to_3d(p, z, zdir)
            if 'alpha' in kwargs:
                p.set_alpha(kwargs['alpha'])

        if len(verts) > 0:
            # the following has to be skipped if verts is empty
            # NOTE: Bugs could still occur if len(verts) > 0,
            #       but the "2nd dimension" is empty.
            xs, ys = zip(*verts)
        else:
            xs, ys = [], []

        xs, ys, verts_zs = art3d.juggle_axes(xs, ys, verts_zs, zdir)
        self.auto_scale_xyz(xs, ys, verts_zs, had_data)

        return patches

    def bar3d(self, x, y, z, dx, dy, dz, color=None,
              zsort='average', shade=True, *args, **kwargs):
        """Generate a 3D barplot.

        This method creates three dimensional barplot where the width,
        depth, height, and color of the bars can all be uniquely set.

        Parameters
        ----------
        x, y, z : array-like
            The coordinates of the anchor point of the bars.

        dx, dy, dz : scalar or array-like
            The width, depth, and height of the bars, respectively.

        color : sequence of colors, optional
            The color of the bars can be specified globally or
            individually. This parameter can be:

            - A single color, to color all bars the same color.
            - An array of colors of length N bars, to color each bar
              independently.
            - An array of colors of length 6, to color the faces of the
              bars similarly.
            - An array of colors of length 6 * N bars, to color each face
              independently.

            When coloring the faces of the boxes specifically, this is
            the order of the coloring:

              1. -Z (bottom of box)
              2. +Z (top of box)
              3. -Y
              4. +Y
              5. -X
              6. +X

        zsort : str, optional
            The z-axis sorting scheme passed onto `~.art3d.Poly3DCollection`

        shade : bool, optional (default = True)
            When true, this shades the dark sides of the bars (relative
            to the plot's source of light).

        **kwargs
            Any additional keyword arguments are passed onto
            `~.art3d.Poly3DCollection`.

        Returns
        -------
        collection : `~.art3d.Poly3DCollection`
            A collection of three dimensional polygons representing
            the bars.
        """

        had_data = self.has_data()

        x, y, z, dx, dy, dz = np.broadcast_arrays(
            np.atleast_1d(x), y, z, dx, dy, dz)
        minx = np.min(x)
        maxx = np.max(x + dx)
        miny = np.min(y)
        maxy = np.max(y + dy)
        minz = np.min(z)
        maxz = np.max(z + dz)

        # shape (6, 4, 3)
        # All faces are oriented facing outwards - when viewed from the
        # outside, their vertices are in a counterclockwise ordering.
        cuboid = np.array([
            # -z
            (
                (0, 0, 0),
                (0, 1, 0),
                (1, 1, 0),
                (1, 0, 0),
            ),
            # +z
            (
                (0, 0, 1),
                (1, 0, 1),
                (1, 1, 1),
                (0, 1, 1),
            ),
            # -y
            (
                (0, 0, 0),
                (1, 0, 0),
                (1, 0, 1),
                (0, 0, 1),
            ),
            # +y
            (
                (0, 1, 0),
                (0, 1, 1),
                (1, 1, 1),
                (1, 1, 0),
            ),
            # -x
            (
                (0, 0, 0),
                (0, 0, 1),
                (0, 1, 1),
                (0, 1, 0),
            ),
            # +x
            (
                (1, 0, 0),
                (1, 1, 0),
                (1, 1, 1),
                (1, 0, 1),
            ),
        ])

        # indexed by [bar, face, vertex, coord]
        polys = np.empty(x.shape + cuboid.shape)

        # handle each coordinate separately
        for i, p, dp in [(0, x, dx), (1, y, dy), (2, z, dz)]:
            p = p[..., np.newaxis, np.newaxis]
            dp = dp[..., np.newaxis, np.newaxis]
            polys[..., i] = p + dp * cuboid[..., i]

        # collapse the first two axes
        polys = polys.reshape((-1,) + polys.shape[2:])

        facecolors = []
        if color is None:
            color = [self._get_patches_for_fill.get_next_color()]

        if len(color) == len(x):
            # bar colors specified, need to expand to number of faces
            for c in color:
                facecolors.extend([c] * 6)
        else:
            # a single color specified, or face colors specified explicitly
            facecolors = list(mcolors.to_rgba_array(color))
            if len(facecolors) < len(x):
                facecolors *= (6 * len(x))

        if shade:
            normals = self._generate_normals(polys)
            sfacecolors = self._shade_colors(facecolors, normals)
        else:
            sfacecolors = facecolors

        col = art3d.Poly3DCollection(polys,
                                     zsort=zsort,
                                     facecolor=sfacecolors,
                                     *args, **kwargs)
        self.add_collection(col)

        self.auto_scale_xyz((minx, maxx), (miny, maxy), (minz, maxz), had_data)

        return col

    def set_title(self, label, fontdict=None, loc='center', **kwargs):
        # docstring inherited
        ret = super().set_title(label, fontdict=fontdict, loc=loc, **kwargs)
        (x, y) = self.title.get_position()
        self.title.set_y(0.92 * y)
        return ret

    def quiver(self, *args,
               length=1, arrow_length_ratio=.3, pivot='tail', normalize=False,
               **kwargs):
        """
        ax.quiver(X, Y, Z, U, V, W, /, length=1, arrow_length_ratio=.3, \
pivot='tail', normalize=False, **kwargs)

        Plot a 3D field of arrows.

        The arguments could be array-like or scalars, so long as they
        they can be broadcast together. The arguments can also be
        masked arrays. If an element in any of argument is masked, then
        that corresponding quiver element will not be plotted.

        Parameters
        ----------
        X, Y, Z : array-like
            The x, y and z coordinates of the arrow locations (default is
            tail of arrow; see *pivot* kwarg)

        U, V, W : array-like
            The x, y and z components of the arrow vectors

        length : float
            The length of each quiver, default to 1.0, the unit is
            the same with the axes

        arrow_length_ratio : float
            The ratio of the arrow head with respect to the quiver,
            default to 0.3

        pivot : {'tail', 'middle', 'tip'}
            The part of the arrow that is at the grid point; the arrow
            rotates about this point, hence the name *pivot*.
            Default is 'tail'

        normalize : bool
            When True, all of the arrows will be the same length. This
            defaults to False, where the arrows will be different lengths
            depending on the values of u, v, w.

        **kwargs
            Any additional keyword arguments are delegated to
            :class:`~matplotlib.collections.LineCollection`
        """
        def calc_arrow(uvw, angle=15):
            """
            To calculate the arrow head. uvw should be a unit vector.
            We normalize it here:
            """
            # get unit direction vector perpendicular to (u, v, w)
            norm = np.linalg.norm(uvw[:2])
            if norm > 0:
                x = uvw[1] / norm
                y = -uvw[0] / norm
            else:
                x, y = 0, 1

            # compute the two arrowhead direction unit vectors
            ra = math.radians(angle)
            c = math.cos(ra)
            s = math.sin(ra)

            # construct the rotation matrices
            Rpos = np.array([[c+(x**2)*(1-c), x*y*(1-c), y*s],
                             [y*x*(1-c), c+(y**2)*(1-c), -x*s],
                             [-y*s, x*s, c]])
            # opposite rotation negates all the sin terms
            Rneg = Rpos.copy()
            Rneg[[0, 1, 2, 2], [2, 2, 0, 1]] = \
                -Rneg[[0, 1, 2, 2], [2, 2, 0, 1]]

            # multiply them to get the rotated vector
            return Rpos.dot(uvw), Rneg.dot(uvw)

        had_data = self.has_data()

        # handle args
        argi = 6
        if len(args) < argi:
            raise ValueError('Wrong number of arguments. Expected %d got %d' %
                             (argi, len(args)))

        # first 6 arguments are X, Y, Z, U, V, W
        input_args = args[:argi]

        # extract the masks, if any
        masks = [k.mask for k in input_args
                 if isinstance(k, np.ma.MaskedArray)]
        # broadcast to match the shape
        bcast = np.broadcast_arrays(*input_args, *masks)
        input_args = bcast[:argi]
        masks = bcast[argi:]
        if masks:
            # combine the masks into one
            mask = reduce(np.logical_or, masks)
            # put mask on and compress
            input_args = [np.ma.array(k, mask=mask).compressed()
                          for k in input_args]
        else:
            input_args = [np.ravel(k) for k in input_args]

        if any(len(v) == 0 for v in input_args):
            # No quivers, so just make an empty collection and return early
            linec = art3d.Line3DCollection([], *args[argi:], **kwargs)
            self.add_collection(linec)
            return linec

        shaft_dt = np.array([0, length])
        arrow_dt = shaft_dt * arrow_length_ratio

        cbook._check_in_list(['tail', 'middle', 'tip'], pivot=pivot)
        if pivot == 'tail':
            shaft_dt -= length
        elif pivot == 'middle':
            shaft_dt -= length/2.

        XYZ = np.column_stack(input_args[:3])
        UVW = np.column_stack(input_args[3:argi]).astype(float)

        # Normalize rows of UVW
        norm = np.linalg.norm(UVW, axis=1)

        # If any row of UVW is all zeros, don't make a quiver for it
        mask = norm > 0
        XYZ = XYZ[mask]
        if normalize:
            UVW = UVW[mask] / norm[mask].reshape((-1, 1))
        else:
            UVW = UVW[mask]

        if len(XYZ) > 0:
            # compute the shaft lines all at once with an outer product
            shafts = (XYZ - np.multiply.outer(shaft_dt, UVW)).swapaxes(0, 1)
            # compute head direction vectors, n heads x 2 sides x 3 dimensions
            head_dirs = np.array([calc_arrow(d) for d in UVW])
            # compute all head lines at once, starting from the shaft ends
            heads = shafts[:, :1] - np.multiply.outer(arrow_dt, head_dirs)
            # stack left and right head lines together
            heads.shape = (len(arrow_dt), -1, 3)
            # transpose to get a list of lines
            heads = heads.swapaxes(0, 1)

            lines = [*shafts, *heads]
        else:
            lines = []

        linec = art3d.Line3DCollection(lines, *args[argi:], **kwargs)
        self.add_collection(linec)

        self.auto_scale_xyz(XYZ[:, 0], XYZ[:, 1], XYZ[:, 2], had_data)

        return linec

    quiver3D = quiver

    def voxels(self, *args, facecolors=None, edgecolors=None, shade=True,
               lightsource=None, **kwargs):
        """
        ax.voxels([x, y, z,] /, filled, facecolors=None, edgecolors=None, \
**kwargs)

        Plot a set of filled voxels

        All voxels are plotted as 1x1x1 cubes on the axis, with
        ``filled[0, 0, 0]`` placed with its lower corner at the origin.
        Occluded faces are not plotted.

        .. versionadded:: 2.1

        Parameters
        ----------
        filled : 3D np.array of bool
            A 3d array of values, with truthy values indicating which voxels
            to fill

        x, y, z : 3D np.array, optional
            The coordinates of the corners of the voxels. This should broadcast
            to a shape one larger in every dimension than the shape of
            `filled`.  These can be used to plot non-cubic voxels.

            If not specified, defaults to increasing integers along each axis,
            like those returned by :func:`~numpy.indices`.
            As indicated by the ``/`` in the function signature, these
            arguments can only be passed positionally.

        facecolors, edgecolors : array-like, optional
            The color to draw the faces and edges of the voxels. Can only be
            passed as keyword arguments.
            This parameter can be:

              - A single color value, to color all voxels the same color. This
                can be either a string, or a 1D rgb/rgba array
              - ``None``, the default, to use a single color for the faces, and
                the style default for the edges.
              - A 3D ndarray of color names, with each item the color for the
                corresponding voxel. The size must match the voxels.
              - A 4D ndarray of rgb/rgba data, with the components along the
                last axis.

        shade : bool
            Whether to shade the facecolors. Defaults to True. Shading is
            always disabled when *cmap* is specified.

            .. versionadded:: 3.1

        lightsource : `~matplotlib.colors.LightSource`
            The lightsource to use when *shade* is True.

            .. versionadded:: 3.1

        **kwargs
            Additional keyword arguments to pass onto
            :func:`~mpl_toolkits.mplot3d.art3d.Poly3DCollection`

        Returns
        -------
        faces : dict
            A dictionary indexed by coordinate, where ``faces[i, j, k]`` is a
            `Poly3DCollection` of the faces drawn for the voxel
            ``filled[i, j, k]``. If no faces were drawn for a given voxel,
            either because it was not asked to be drawn, or it is fully
            occluded, then ``(i, j, k) not in faces``.

        Examples
        --------
        .. plot:: gallery/mplot3d/voxels.py
        .. plot:: gallery/mplot3d/voxels_rgb.py
        .. plot:: gallery/mplot3d/voxels_torus.py
        .. plot:: gallery/mplot3d/voxels_numpy_logo.py
        """

        # work out which signature we should be using, and use it to parse
        # the arguments. Name must be voxels for the correct error message
        if len(args) >= 3:
            # underscores indicate position only
            def voxels(__x, __y, __z, filled, **kwargs):
                return (__x, __y, __z), filled, kwargs
        else:
            def voxels(filled, **kwargs):
                return None, filled, kwargs

        xyz, filled, kwargs = voxels(*args, **kwargs)

        # check dimensions
        if filled.ndim != 3:
            raise ValueError("Argument filled must be 3-dimensional")
        size = np.array(filled.shape, dtype=np.intp)

        # check xyz coordinates, which are one larger than the filled shape
        coord_shape = tuple(size + 1)
        if xyz is None:
            x, y, z = np.indices(coord_shape)
        else:
            x, y, z = (np.broadcast_to(c, coord_shape) for c in xyz)

        def _broadcast_color_arg(color, name):
            if np.ndim(color) in (0, 1):
                # single color, like "red" or [1, 0, 0]
                return np.broadcast_to(color, filled.shape + np.shape(color))
            elif np.ndim(color) in (3, 4):
                # 3D array of strings, or 4D array with last axis rgb
                if np.shape(color)[:3] != filled.shape:
                    raise ValueError(
                        "When multidimensional, {} must match the shape of "
                        "filled".format(name))
                return color
            else:
                raise ValueError("Invalid {} argument".format(name))

        # broadcast and default on facecolors
        if facecolors is None:
            facecolors = self._get_patches_for_fill.get_next_color()
        facecolors = _broadcast_color_arg(facecolors, 'facecolors')

        # broadcast but no default on edgecolors
        edgecolors = _broadcast_color_arg(edgecolors, 'edgecolors')

        # scale to the full array, even if the data is only in the center
        self.auto_scale_xyz(x, y, z)

        # points lying on corners of a square
        square = np.array([
            [0, 0, 0],
            [1, 0, 0],
            [1, 1, 0],
            [0, 1, 0],
        ], dtype=np.intp)

        voxel_faces = defaultdict(list)

        def permutation_matrices(n):
            """Generator of cyclic permutation matrices."""
            mat = np.eye(n, dtype=np.intp)
            for i in range(n):
                yield mat
                mat = np.roll(mat, 1, axis=0)

        # iterate over each of the YZ, ZX, and XY orientations, finding faces
        # to render
        for permute in permutation_matrices(3):
            # find the set of ranges to iterate over
            pc, qc, rc = permute.T.dot(size)
            pinds = np.arange(pc)
            qinds = np.arange(qc)
            rinds = np.arange(rc)

            square_rot_pos = square.dot(permute.T)
            square_rot_neg = square_rot_pos[::-1]

            # iterate within the current plane
            for p in pinds:
                for q in qinds:
                    # iterate perpendicularly to the current plane, handling
                    # boundaries. We only draw faces between a voxel and an
                    # empty space, to avoid drawing internal faces.

                    # draw lower faces
                    p0 = permute.dot([p, q, 0])
                    i0 = tuple(p0)
                    if filled[i0]:
                        voxel_faces[i0].append(p0 + square_rot_neg)

                    # draw middle faces
                    for r1, r2 in zip(rinds[:-1], rinds[1:]):
                        p1 = permute.dot([p, q, r1])
                        p2 = permute.dot([p, q, r2])

                        i1 = tuple(p1)
                        i2 = tuple(p2)

                        if filled[i1] and not filled[i2]:
                            voxel_faces[i1].append(p2 + square_rot_pos)
                        elif not filled[i1] and filled[i2]:
                            voxel_faces[i2].append(p2 + square_rot_neg)

                    # draw upper faces
                    pk = permute.dot([p, q, rc-1])
                    pk2 = permute.dot([p, q, rc])
                    ik = tuple(pk)
                    if filled[ik]:
                        voxel_faces[ik].append(pk2 + square_rot_pos)

        # iterate over the faces, and generate a Poly3DCollection for each
        # voxel
        polygons = {}
        for coord, faces_inds in voxel_faces.items():
            # convert indices into 3D positions
            if xyz is None:
                faces = faces_inds
            else:
                faces = []
                for face_inds in faces_inds:
                    ind = face_inds[:, 0], face_inds[:, 1], face_inds[:, 2]
                    face = np.empty(face_inds.shape)
                    face[:, 0] = x[ind]
                    face[:, 1] = y[ind]
                    face[:, 2] = z[ind]
                    faces.append(face)

            # shade the faces
            facecolor = facecolors[coord]
            edgecolor = edgecolors[coord]
            if shade:
                normals = self._generate_normals(faces)
                facecolor = self._shade_colors(facecolor, normals, lightsource)
                if edgecolor is not None:
                    edgecolor = self._shade_colors(
                        edgecolor, normals, lightsource
                    )

            poly = art3d.Poly3DCollection(
                faces, facecolors=facecolor, edgecolors=edgecolor, **kwargs)
            self.add_collection3d(poly)
            polygons[coord] = poly

        return polygons


def get_test_data(delta=0.05):
    '''
    Return a tuple X, Y, Z with a test data set.
    '''
    x = y = np.arange(-3.0, 3.0, delta)
    X, Y = np.meshgrid(x, y)

    Z1 = np.exp(-(X**2 + Y**2) / 2) / (2 * np.pi)
    Z2 = (np.exp(-(((X - 1) / 1.5)**2 + ((Y - 1) / 0.5)**2) / 2) /
          (2 * np.pi * 0.5 * 1.5))
    Z = Z2 - Z1

    X = X * 10
    Y = Y * 10
    Z = Z * 500
    return X, Y, Z<|MERGE_RESOLUTION|>--- conflicted
+++ resolved
@@ -959,11 +959,7 @@
         This can be used to rotate the axes programmatically.
 
         'elev' stores the elevation angle in the z plane (in degrees).
-<<<<<<< HEAD
         'azim' stores the azimuth angle in the (x, y) plane (in degrees).
-=======
-        'azim' stores the azimuth angle in the x,y plane (in degrees).
->>>>>>> 6665d1f2
 
         if elev or azim are None (default), then the initial value
         is used which was specified in the :class:`Axes3D` constructor.
