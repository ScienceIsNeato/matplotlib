--- conflicted
+++ resolved
@@ -72,12 +72,7 @@
 build-backend = "mesonpy"
 # Also keep in sync with optional dependencies above.
 requires = [
-<<<<<<< HEAD
     "meson-python>=0.13.1",
-    "numpy>=1.25",
-=======
-    "certifi>=2020.06.20",
->>>>>>> daa1ca99
     "pybind11>=2.6",
     "setuptools_scm>=7",
 
